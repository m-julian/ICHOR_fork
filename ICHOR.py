--- conflicted
+++ resolved
@@ -100,87 +100,10 @@
 #                  Globals                  #
 #############################################
 
-<<<<<<< HEAD
 GLOBALS = None
 
 DEFAULT_CONFIG_FILE = "config.properties"
 
-=======
-#globals = None
-
-DEFAULT_CONFIG_FILE = "config.properties"
-
-CONFIG = None # Don't change
-
-SYSTEM_NAME = "SYSTEM"
-ALF = []
-
-MAX_ITERATION = 1
-POINTS_PER_ITERATION = 1
-
-ADAPTIVE_SAMPLING_METHOD = "eped"
-NORMALISE = False
-STANDARDISE = False
-
-METHOD = "B3LYP"
-BASIS_SET = "6-31+g(d,p)"
-KEYWORDS = []
-
-ENCOMP = 3
-BOAQ = "gs20"
-IASMESH = "fine"
-
-FILE_STRUCTURE = {} # Don't change
-
-KERNEL = "rbf"                # only use rbf for now
-FEREBUS_VERSION = "python"    # fortran (FEREBUS) or python (FEREBUS.py)
-FEREBUS_LOCATION = "PROGRAMS/FEREBUS"
-CERBERUS_LOCATION = "PROGRAMS/cerberus"
-
-# CORE COUNT SETTINGS FOR RUNNING PROGRAMS (SUFFIX CORE_COUNT)
-GAUSSIAN_CORE_COUNT = 2
-AIMALL_CORE_COUNT = 2
-FEREBUS_CORE_COUNT = 4
-DLPOLY_CORE_COUNT = 1
-
-# FEREBUS RUNTIME SETTINGS (PREFIX FEREBUS)
-FEREBUS_SWARM_SIZE = -1 # If negative >> Size dynamically allocated by FEREBUS
-FEREBUS_NUGGET = 1.e-10 # Default value for FEREBUS nugget
-FEREBUS_MIN_THETA = 0.0 # Minimum theta value for initialisation (best to keep 0)
-FEREBUS_MAX_THETA = 1.0 # Maximum theta value for initialisation
-
-FEREBUS_COGNITIVE_LEARNING_RATE = 1.49400
-FEREBUS_INERTIA_WEIGHT = 0.72900
-FEREBUS_SOCIAL_LEARNING_RATE = 1.49400
-
-FEREBUS_TOLERANCE = 1.e-8
-FEREBUS_CONVERGENCE = 20
-FEREBUS_MAX_ITERATION = 10000
-
-# DLPOLY RUNTIME SETTINGS (PREFIX DLPOLY)
-DLPOLY_NUMBER_OF_STEPS = 500    # Number of steps to run simulation for
-DLPOLY_TEMPERATURE = 0        # If set to 0, will perform geom opt but default to 10 K
-DLPOLY_PRINT_EVERY = 1        # Print trajectory and stats every n steps
-DLPOLY_TIMESTEP = 0.001       # in ps
-DLPOLY_LOCATION = "PROGRAMS/DLPOLY.Z"
-
-DLPOLY_CHECK_CONVERGENCE = False
-DLPOLY_CONVERGENCE_CRITERIA = -1
-
-DLPOLY_MAX_ENERGY = -1.0
-DLPOLY_MAX_FORCE = -1.0
-DLPOLY_RMS_FORCE = -1.0
-DLPOLY_MAX_DISP = -1.0
-DLPOLY_RMS_DISP = -1.0
-
-MACHINE = ""
-SGE = False # Don't Change
-SUBMITTED = False # Don't Change
-NPROC = 1 # Don't Change
-
-DISABLE_PROBLEMS = False
-
->>>>>>> d82971f3
 # Below are only for SSH settings which isn't implemented yet
 EXTERNAL_MACHINES = {
                         "csf3": "csf3.itservices.manchester.ac.uk",
@@ -2152,11 +2075,7 @@
         super().__init__()
 
         self.setup_datafile()
-<<<<<<< HEAD
         self.ncores = GLOBALS.AIMALL_CORE_COUNT
-=======
-        self.ncores = AIMALL_CORE_COUNT
->>>>>>> d82971f3
         self.setup_arguments()
     
     def add(self, wfn_file, outfile=None):
@@ -3948,12 +3867,8 @@
 
     tau = 2*np.pi
 
-<<<<<<< HEAD
-        self.k = kernels[GLOBALS.KERNEL.lower()]
-=======
     def __init__(self, fname, read_model=False):
         self.fname = fname
->>>>>>> d82971f3
 
         self.directory = ""
         self.basename = ""
@@ -5689,43 +5604,8 @@
     edit_var = None
 
     @staticmethod
-<<<<<<< HEAD
     def set_default():
         GLOBALS.set(SettingsTools.edit_var.name, SettingsTools.edit_var.default)
-=======
-    def show():
-        data_types = [int, str, list, bool, float]
-
-        settings_menu = Menu(title="Settings Menu")
-        for global_var, global_val in globals().items():
-            if not type(global_val) in data_types or global_var.startswith("_"):
-                continue
-            if global_val is None:
-                global_val = "None"
-            elif isinstance(global_val, list):
-                global_val = "[" + ", ".join([str(val) for val in global_val]) + "]"
-            else:
-                global_val = str(global_val)
-            global_val = "= " + global_val
-            settings_menu.add_option(global_var, global_val, SettingsTools.change, kwargs={"var": global_var})
-        settings_menu.add_final_options()
-        settings_menu.run()
-
-#############################################
-#            Function Definitions           #
-#############################################
-
-def defineGlobals():
-    global tqdm
-    global ALF
-    global SGE
-    global MACHINE
-    global SUBMITTED
-    global FILE_STRUCTURE
-    global _unknown_settings
-    global DEFAULT_CONFIG_FILE
-    global NPROC
->>>>>>> d82971f3
 
     @staticmethod
     def set_value(value):
@@ -5750,7 +5630,6 @@
         choose_menu.add_final_options()
         choose_menu.run()
 
-<<<<<<< HEAD
     @staticmethod
     def refresh_setting_menu(menu):
         menu.clear_options()
@@ -5766,13 +5645,6 @@
         if SettingsTools.edit_var.allowed_values:
             menu.add_option("c", "Choose from allowed values", SettingsTools.choose_value)
         menu.add_final_options()
-=======
-    if "NSLOTS" in os.environ.keys():
-        NPROC = int(os.environ["NSLOTS"])
-
-    if SUBMITTED:
-        tqdm = my_tqdm
->>>>>>> d82971f3
 
     @staticmethod
     def save_changes():
@@ -6095,19 +5967,11 @@
     main_menu.run()
 
 if __name__ == "__main__":
-<<<<<<< HEAD
     Arguments.read()
     GLOBALS = Globals.define()
 
     if not Arguments.call_external_function is None:
         Arguments.call_external_function(*Arguments.call_external_function_args)
-=======
-    readArguments()
-    defineGlobals()
-
-    if not _call_external_function is None:
-        _call_external_function(*_call_external_function_args)
->>>>>>> d82971f3
         quit()
 
     main_menu()