--- conflicted
+++ resolved
@@ -1,166 +1,7 @@
-<<<<<<< HEAD
 import json
 from abc import ABC, abstractmethod
 from pathlib import Path
 from typing import List, Optional, Union
-
-from ichor.common.functools import classproperty
-from ichor.common.io import mkdir
-from ichor.common.os import run_cmd
-
-
-class JobID:
-    script: str
-    id: str
-    instance: str
-
-    def __init__(
-        self, script: Union[str, Path], id: str, instance: Optional[str] = None
-    ):
-        self.script = str(script)
-        self.id = str(id)
-        from ichor.globals import GLOBALS
-
-        self.instance = instance or str(GLOBALS.UID)
-
-    def write(self):
-        from ichor.globals import GLOBALS
-
-        mkdir(GLOBALS.FILE_STRUCTURE["jid"].parent)
-
-        job_ids = []
-        if GLOBALS.FILE_STRUCTURE["jid"].exists():
-            with open(GLOBALS.FILE_STRUCTURE["jid"], "r") as f:
-                try:
-                    job_ids += json.load(f)
-                except json.JSONDecodeError:
-                    pass
-
-        job_ids += [
-            {
-                "script": str(self.script),
-                "id": str(self.id),
-                "instance": str(self.instance),
-            }
-        ]
-
-        with open(GLOBALS.FILE_STRUCTURE["jid"], "w") as f:
-            json.dump(job_ids, f)
-
-    def __repr__(self) -> str:
-        return f"JobID(Script: {self.script}, Id: {self.id}, Instance: {self.instance})"
-
-
-class BatchSystem(ABC):
-    @staticmethod
-    @abstractmethod
-    def is_present() -> bool:
-        pass
-
-    @classmethod
-    def submit_script(
-        cls, job_script: Path, hold: Optional[Union[JobID, List[JobID]]] = None
-    ) -> JobID:
-        cmd = cls.submit_script_command
-        if hold:
-            cmd += cls.hold_job(hold)
-        cmd += [job_script]
-
-        stdout, stderr = run_cmd(cmd)
-        job_id = JobID(job_script, cls.parse_job_id(stdout))
-        job_id.write()
-        return job_id
-
-    @classmethod
-    def delete(cls, job: JobID):
-        cmd = cls.delete_job_command + [job.id]
-        stdout, stderr = run_cmd(cmd)
-
-    @classmethod
-    @abstractmethod
-    def parse_job_id(cls, stdout: str) -> str:
-        pass
-
-    @classmethod
-    @abstractmethod
-    def hold_job(cls, job: Union[JobID, List[JobID]]):
-        pass
-
-    @classproperty
-    @abstractmethod
-    def submit_script_command(self) -> List[str]:
-        pass
-
-    @classmethod
-    def delete_job(cls, job_id: JobID) -> None:
-        cmd = [cls.delete_job_command, job_id]
-        stdout, _ = run_cmd(cmd)
-        return stdout
-
-    @classproperty
-    @abstractmethod
-    def delete_job_command(self) -> List[str]:
-        pass
-
-    @staticmethod
-    @abstractmethod
-    def status() -> str:
-        pass
-
-    @classmethod
-    @abstractmethod
-    def change_working_directory(cls, path: Path) -> str:
-        pass
-
-    @classmethod
-    @abstractmethod
-    def output_directory(cls, path: Path) -> str:
-        pass
-
-    @classmethod
-    @abstractmethod
-    def error_directory(cls, path: Path) -> str:
-        pass
-
-    @classmethod
-    @abstractmethod
-    def parallel_environment(cls, ncores: int) -> str:
-        pass
-
-    @classmethod
-    @abstractmethod
-    def array_job(cls, njobs: int) -> str:
-        pass
-
-    @classproperty
-    @abstractmethod
-    def JobID(self) -> str:
-        pass
-
-    @classproperty
-    @abstractmethod
-    def TaskID(self) -> str:
-        pass
-
-    @classproperty
-    @abstractmethod
-    def TaskLast(self) -> str:
-        pass
-
-    @classproperty
-    @abstractmethod
-    def NumProcs(self) -> str:
-        pass
-
-    @classproperty
-    @abstractmethod
-    def OptionCmd(self) -> str:
-        pass
-=======
-import json
-from abc import ABC, abstractmethod
-from pathlib import Path
-from typing import Optional, Union, List
 
 from ichor.common.functools import classproperty
 from ichor.common.io import mkdir
@@ -175,7 +16,6 @@
     :instance: the unique identified (UUID) that is used for the job's datafile (containing the names of all the files needed for the job).
     """
 
-    # matt_todo: are these type annotations needed?
     script: str
     id: str
     instance: str
@@ -198,7 +38,10 @@
         # if the jid file exists (which contains queued jobs), then read it and append to job_ids list
         if GLOBALS.FILE_STRUCTURE["jid"].exists():
             with open(GLOBALS.FILE_STRUCTURE["jid"], "r") as f:
-                job_ids += json.load(f)
+                try:
+                    job_ids += json.load(f)
+                except json.JSONDecodeError:
+                    pass
 
         job_ids += [
             {
@@ -225,7 +68,7 @@
 
     @classmethod
     def submit_script(
-        cls, job_script: Path, hold: Optional[JobID] = None
+        cls, job_script: Path, hold: Optional[Union[JobID, List[JobID]]] = None
     ) -> JobID:
         """ Submit a job script to the batch system in order to queue/run jobs."""
         cmd = cls.submit_script_command
@@ -234,7 +77,7 @@
         cmd += [job_script]
 
         stdout, stderr = run_cmd(cmd)  # this is the part which actually submits the job to  the queuing system
-        job_id = JobID(job_script, cls.parse_job_id(stdout)) # stdout is parsed because this is where the job id is printed once a job is submitted
+        job_id = JobID(job_script, cls.parse_job_id(stdout))  # stdout is parsed because this is where the job id is printed once a job is submitted
         job_id.write()
         return job_id
 
@@ -251,7 +94,7 @@
 
     @classmethod
     @abstractmethod
-    def hold_job(cls, job: JobID):
+    def hold_job(cls, job: Union[JobID, List[JobID]]):
         """Hold a job in order for it to be ran at another time/ after another job has finished running."""
         pass
 
@@ -331,5 +174,4 @@
     @classproperty
     @abstractmethod
     def OptionCmd(self) -> str:
-        pass
->>>>>>> 40a9e1b4
+        pass