--- conflicted
+++ resolved
@@ -1,16 +1,3 @@
-<<<<<<< HEAD
-import numpy as np
-
-from ichor.models.mean.mean import Mean
-
-
-class ZeroMean(Mean):
-    def value(self, x: np.ndarray) -> float:
-        return 0.0
-
-    def values(self, x: np.ndarray) -> np.ndarray:
-        return np.zeros((x.shape[0]))
-=======
 import numpy as np
 
 from ichor.models.mean.mean import Mean
@@ -28,5 +15,4 @@
         
         :param x: A numpy array
         """
-        return np.zeros((x.shape[0]))
->>>>>>> 40a9e1b4
+        return np.zeros((x.shape[0]))