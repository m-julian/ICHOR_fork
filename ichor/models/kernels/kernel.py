--- conflicted
+++ resolved
@@ -1,72 +1,4 @@
 from abc import ABC, abstractmethod
-<<<<<<< HEAD
-from collections.abc import Callable
-
-import numpy as np
-
-
-class Distance:
-    def __init__(self, postprocess: Callable[np.array]):
-
-        self._postprocess = postprocess
-
-    def euclidean_squared_distance(
-        self, x1: np.array, x2: np.array, postprocess: Callable[np.array]
-    ) -> np.array:
-        """ Calculates squared distance matrix between data points, uses array broadcasting and distance trick
-
-        .. note::
-            See the following websites for how array broadcasting and the distance trick work:
-            https://medium.com/@souravdey/l2-distance-matrix-vectorization-trick-26aa3247ac6c
-            https://stackoverflow.com/a/37903795
-
-        .. note::
-            Does not support batches (when x1 or x2 are 3D arrays)
-
-        Args:
-            :param: `x1` np.ndarray of shape n x ndimensions:
-                First matrix of n points
-            :param: `x2` np.ndarray of shape m x ndimensions:
-                Second marix of m points, can be identical to the first matrix `x1`
-
-        Returns:
-            :type: `np.array`
-                The squared distance matrix of shape (`x1.shape[0]`, `x2.shape[0]`)
-        """
-
-        result = (
-            -2 * np.dot(x1, x2.T)
-            + np.sum(x2 ** 2, axis=1)
-            + np.sum(x1 ** 2, axis=1)[:, np.newaxis]
-        )
-        result = result.clip(
-            0
-        )  # small negative values may occur when using quadratic expansion, so clip to 0 if that happens
-
-        return self._postprocess(result) if postprocess else result
-
-    def euclidean_distance(
-        self, x1: np.array, x2: np.array, postprocess: Callable[np.array]
-    ) -> np.array:
-        """ Calculates distance matrix between data points
-
-        Args:
-            :param: `x1` np.ndarray of shape n x ndimensions:
-                First matrix of n points
-            :param: `x2` np.ndarray of shape m x ndimensions:
-                Second marix of m points, can be identical to the first matrix `x1`
-
-        Returns:
-            :type: `np.array`
-                The distance matrix of shape (`x1.shape[0]`, `x2.shape[0]`)
-         """
-
-        result = self.euclidean_squared_distance(x1, x2)
-        result = np.srqt(result)
-
-        return self._postprocess(result) if postprocess else result
-=======
->>>>>>> 61caff2c
 
 
 class Kernel(ABC):
