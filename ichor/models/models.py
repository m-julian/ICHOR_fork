<<<<<<< HEAD
import re
from functools import wraps
from typing import Dict, Union

import numpy as np

from ichor.atoms import Atoms, ListOfAtoms
from ichor.common.sorting.natsort import ignore_alpha, natsorted
from ichor.files import Directory
from ichor.models.model import Model
from ichor.models.result import ModelsResult
from ichor.typing import F


class DimensionError(ValueError):
    pass


def x_to_features(func: F) -> F:
    @wraps(func)
    def wrapper(self, x, *args, **kwargs):
        features = self.get_features_dict(x)
        return func(self, features, *args, **kwargs)

    return wrapper


class Models(Directory, list):
    def __init__(self, path):
        list.__init__(self)
        Directory.__init__(self, path)

    def parse(self) -> None:
        for f in self:
            if f.suffix == Model.filetype:
                self.append(Model(f))

    @property
    def dirpattern(self):
        from ichor.globals import GLOBALS

        return re.compile(rf"{GLOBALS.SYSTEM_NAME}\d+/")

    def get_features_dict(self, x) -> Dict[str, np.ndarray]:
        if isinstance(x, Atoms):
            return self._features_from_atoms(x)
        elif isinstance(x, ListOfAtoms):
            if len(self) < len(x):
                return self._features_from_list_of_atoms_models(x)
            else:
                return self._features_from_list_of_atoms(x)
        elif isinstance(x, np.ndarray):
            return self._features_from_array(x)
        elif isinstance(x, dict):
            return x
        raise TypeError(f"Cannot predict values from type '{type(x)}'")

    def _features_from_atoms(self, x: Atoms) -> Dict[str, np.ndarray]:
        return {atom.name: atom.features for atom in x}

    def _features_from_list_of_atoms(
        self, x: ListOfAtoms
    ) -> Dict[str, np.ndarray]:
        return {atom.name: atom.features for atom in x.iteratoms()}

    def _features_from_list_of_atoms_models(
        self, x: ListOfAtoms
    ) -> Dict[str, np.ndarray]:
        return {
            atom: x[atom].features
            for atom in self.atoms
            if atom in x.atom_names
        }

    def _features_from_array(self, x: np.ndarray):
        if x.ndim == 2:
            return {atom: x for atom in self.atoms}
        elif x.ndim == 3:
            return {atom: x[i] for i, atom in enumerate(self.atoms)}
        else:
            raise DimensionError(
                f"'x' is of incorrect dimensions ({x.ndim}) 'x' must be either 2D or 3D"
            )

    @x_to_features
    def predict(self, x) -> Dict[str, Dict[str, np.ndarray]]:
        return ModelsResult(
            {
                atom: {
                    model.type: model.predict(features) for model in self[atom]
                }
                for atom, features in x.items()
            }
        )

    @x_to_features
    def variance(self, x) -> Dict[str, Dict[str, np.ndarray]]:
        return ModelsResult(
            {
                atom: {
                    model.type: model.variance(features)
                    for model in self[atom]
                }
                for atom, features in x.items()
            }
        )

    def __getitem__(self, args):
        if isinstance(args, (str, tuple)):
            return ModelsView(self, args)
        elif isinstance(args, int):
            return list.__getitem__(self, args)

    def __iter__(self):
        if len(self) == 0:
            return Directory.__iter__(self)
        else:
            return list.__iter__(self)

    @property
    def atoms(self):
        return natsorted(
            list({model.atom for model in self}), key=ignore_alpha
        )

    @property
    def types(self):
        return list({model.type for model in self})


class ModelsView(Models):
    def __init__(self, models, *args):
        Directory.__init__(self, models.path)
        list.__init__(self)
        for arg in args:
            for model in models:
                if arg in [model.atom, model.type]:
                    self.append(model)

    def __getattr__(self, item):
        if len(self) == 1:
            return getattr(self[0], item)
=======
import re
from functools import wraps
from typing import Dict, Union

import numpy as np

from ichor.atoms import Atoms, ListOfAtoms
from ichor.common.sorting.natsort import ignore_alpha, natsorted
from ichor.files import Directory
from ichor.models.model import Model
from ichor.models.result import ModelsResult
from ichor.typing import F


class DimensionError(ValueError):
    pass


def x_to_features(func: F) -> F:
    @wraps(func)
    def wrapper(self, x, *args, **kwargs):
        features = self.get_features_dict(x)
        return func(self, features, *args, **kwargs)

    return wrapper


class Models(Directory, list):
    """ A class which wraps around a directory containing models made by FEREBUS or any other program used to make GP models."""

    def __init__(self, path):
        list.__init__(self)
        Directory.__init__(self, path)

    def parse(self) -> None:
        """ Parse a directory and add any `.model` files to the `Models` instance """
        for f in self:
            if f.suffix == Model.filetype:
                self.append(Model(f))

    @property
    def dirpattern(self) -> re.Pattern:
        """ A regex pattern used to find directories containing models."""
        from ichor.globals import GLOBALS

        return re.compile(rf"{GLOBALS.SYSTEM_NAME}\d+/")

    def get_features_dict(self, x) -> Dict[str, np.ndarray]:
        if isinstance(x, Atoms):
            return self._features_from_atoms(x)
        elif isinstance(x, ListOfAtoms):
            if len(self) < len(x):
                return self._features_from_list_of_atoms_models(x)
            else:
                return self._features_from_list_of_atoms(x)
        elif isinstance(x, np.ndarray):
            return self._features_from_array(x)
        elif isinstance(x, dict):
            return x
        raise TypeError(f"Cannot predict values from type '{type(x)}'")

    # todo: better naming of variables, do not call it x
    def _features_from_atoms(self, x: Atoms) -> Dict[str, np.ndarray]:
        """ Returns a dictionary containing atom name as key and atom features for values."""
        return {atom.name: atom.features for atom in x}

    def _features_from_list_of_atoms(
        self, x: ListOfAtoms
    ) -> Dict[str, np.ndarray]:
        return {atom.name: atom.features for atom in x.iteratoms()}

    def _features_from_list_of_atoms_models(
        self, x: ListOfAtoms
    ) -> Dict[str, np.ndarray]:
        return {atom: x[atom].features for atom in self.atoms}

    def _features_from_array(self, x: np.ndarray):
        if x.ndim == 2:
            return {atom: x for atom in self.atoms}
        elif x.ndim == 3:
            return {atom: x[i] for i, atom in enumerate(self.atoms)}
        else:
            raise DimensionError(
                f"'x' is of incorrect dimensions ({x.ndim}) 'x' must be either 2D or 3D"
            )

    @x_to_features
    def predict(self, x) -> Dict[str, Dict[str, np.ndarray]]:
        return ModelsResult(
            {
                atom: {
                    model.type: model.predict(features) for model in self[atom]
                }
                for atom, features in x.items()
            }
        )

    @x_to_features
    def variance(self, x) -> Dict[str, Dict[str, np.ndarray]]:
        return ModelsResult(
            {
                atom: {
                    model.type: model.variance(features)
                    for model in self[atom]
                }
                for atom, features in x.items()
            }
        )

    def __getitem__(self, args):
        if isinstance(args, (str, tuple)):
            return ModelsView(self, args)
        elif isinstance(args, int):
            return list.__getitem__(self, args)

    def __iter__(self):
        if len(self) == 0:
            return Directory.__iter__(self)
        else:
            return list.__iter__(self)

    @property
    def atoms(self):
        return natsorted(
            list({model.atom for model in self}), key=ignore_alpha
        )

    @property
    def types(self):
        return list({model.type for model in self})


class ModelsView(Models):
    def __init__(self, models, *args):
        Directory.__init__(self, models.path)
        list.__init__(self)
        for arg in args:
            for model in models:
                if arg in [model.atom, model.type]:
                    self.append(model)

    def __getattr__(self, item):
        if len(self) == 1:
            return getattr(self[0], item)
>>>>>>> 40a9e1b4
<|MERGE_RESOLUTION|>--- conflicted
+++ resolved
@@ -1,4 +1,3 @@
-<<<<<<< HEAD
 import re
 from functools import wraps
 from typing import Dict, Union
@@ -27,17 +26,22 @@
 
 
 class Models(Directory, list):
+    """ A class which wraps around a directory containing models made by FEREBUS or any other program used to make GP models."""
+
     def __init__(self, path):
         list.__init__(self)
         Directory.__init__(self, path)
 
     def parse(self) -> None:
+        """ Parse a directory and add any `.model` files to the `Models` instance """
+
         for f in self:
             if f.suffix == Model.filetype:
                 self.append(Model(f))
 
     @property
     def dirpattern(self):
+        """ A regex pattern used to find directories containing models."""
         from ichor.globals import GLOBALS
 
         return re.compile(rf"{GLOBALS.SYSTEM_NAME}\d+/")
@@ -56,7 +60,9 @@
             return x
         raise TypeError(f"Cannot predict values from type '{type(x)}'")
 
+    # matt_todo: better naming of variables, do not call it x as it is too arbitrary
     def _features_from_atoms(self, x: Atoms) -> Dict[str, np.ndarray]:
+        """ Returns a dictionary containing atom name as key and atom features for values."""
         return {atom.name: atom.features for atom in x}
 
     def _features_from_list_of_atoms(
@@ -140,150 +146,4 @@
 
     def __getattr__(self, item):
         if len(self) == 1:
-            return getattr(self[0], item)
-=======
-import re
-from functools import wraps
-from typing import Dict, Union
-
-import numpy as np
-
-from ichor.atoms import Atoms, ListOfAtoms
-from ichor.common.sorting.natsort import ignore_alpha, natsorted
-from ichor.files import Directory
-from ichor.models.model import Model
-from ichor.models.result import ModelsResult
-from ichor.typing import F
-
-
-class DimensionError(ValueError):
-    pass
-
-
-def x_to_features(func: F) -> F:
-    @wraps(func)
-    def wrapper(self, x, *args, **kwargs):
-        features = self.get_features_dict(x)
-        return func(self, features, *args, **kwargs)
-
-    return wrapper
-
-
-class Models(Directory, list):
-    """ A class which wraps around a directory containing models made by FEREBUS or any other program used to make GP models."""
-
-    def __init__(self, path):
-        list.__init__(self)
-        Directory.__init__(self, path)
-
-    def parse(self) -> None:
-        """ Parse a directory and add any `.model` files to the `Models` instance """
-        for f in self:
-            if f.suffix == Model.filetype:
-                self.append(Model(f))
-
-    @property
-    def dirpattern(self) -> re.Pattern:
-        """ A regex pattern used to find directories containing models."""
-        from ichor.globals import GLOBALS
-
-        return re.compile(rf"{GLOBALS.SYSTEM_NAME}\d+/")
-
-    def get_features_dict(self, x) -> Dict[str, np.ndarray]:
-        if isinstance(x, Atoms):
-            return self._features_from_atoms(x)
-        elif isinstance(x, ListOfAtoms):
-            if len(self) < len(x):
-                return self._features_from_list_of_atoms_models(x)
-            else:
-                return self._features_from_list_of_atoms(x)
-        elif isinstance(x, np.ndarray):
-            return self._features_from_array(x)
-        elif isinstance(x, dict):
-            return x
-        raise TypeError(f"Cannot predict values from type '{type(x)}'")
-
-    # todo: better naming of variables, do not call it x
-    def _features_from_atoms(self, x: Atoms) -> Dict[str, np.ndarray]:
-        """ Returns a dictionary containing atom name as key and atom features for values."""
-        return {atom.name: atom.features for atom in x}
-
-    def _features_from_list_of_atoms(
-        self, x: ListOfAtoms
-    ) -> Dict[str, np.ndarray]:
-        return {atom.name: atom.features for atom in x.iteratoms()}
-
-    def _features_from_list_of_atoms_models(
-        self, x: ListOfAtoms
-    ) -> Dict[str, np.ndarray]:
-        return {atom: x[atom].features for atom in self.atoms}
-
-    def _features_from_array(self, x: np.ndarray):
-        if x.ndim == 2:
-            return {atom: x for atom in self.atoms}
-        elif x.ndim == 3:
-            return {atom: x[i] for i, atom in enumerate(self.atoms)}
-        else:
-            raise DimensionError(
-                f"'x' is of incorrect dimensions ({x.ndim}) 'x' must be either 2D or 3D"
-            )
-
-    @x_to_features
-    def predict(self, x) -> Dict[str, Dict[str, np.ndarray]]:
-        return ModelsResult(
-            {
-                atom: {
-                    model.type: model.predict(features) for model in self[atom]
-                }
-                for atom, features in x.items()
-            }
-        )
-
-    @x_to_features
-    def variance(self, x) -> Dict[str, Dict[str, np.ndarray]]:
-        return ModelsResult(
-            {
-                atom: {
-                    model.type: model.variance(features)
-                    for model in self[atom]
-                }
-                for atom, features in x.items()
-            }
-        )
-
-    def __getitem__(self, args):
-        if isinstance(args, (str, tuple)):
-            return ModelsView(self, args)
-        elif isinstance(args, int):
-            return list.__getitem__(self, args)
-
-    def __iter__(self):
-        if len(self) == 0:
-            return Directory.__iter__(self)
-        else:
-            return list.__iter__(self)
-
-    @property
-    def atoms(self):
-        return natsorted(
-            list({model.atom for model in self}), key=ignore_alpha
-        )
-
-    @property
-    def types(self):
-        return list({model.type for model in self})
-
-
-class ModelsView(Models):
-    def __init__(self, models, *args):
-        Directory.__init__(self, models.path)
-        list.__init__(self)
-        for arg in args:
-            for model in models:
-                if arg in [model.atom, model.type]:
-                    self.append(model)
-
-    def __getattr__(self, item):
-        if len(self) == 1:
-            return getattr(self[0], item)
->>>>>>> 40a9e1b4
+            return getattr(self[0], item)