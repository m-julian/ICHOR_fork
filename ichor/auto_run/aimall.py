--- conflicted
+++ resolved
@@ -1,4 +1,3 @@
-<<<<<<< HEAD
 from pathlib import Path
 from typing import List, Optional
 
@@ -7,33 +6,11 @@
 from ichor.submission_script import (SCRIPT_NAMES, AIMAllCommand,
                                      SubmissionScript, TimingManager)
 
-
+# matt_todo: better naming for file and function
 def auto_run_aimall(
     npoints: MutableValue,
     atoms: MutableValue = None,
     hold: Optional[JobID] = None,
-) -> Optional[JobID]:
-    script_name = SCRIPT_NAMES["aimall"]
-    aimall_script = SubmissionScript(script_name)
-    with TimingManager(aimall_script):
-        for point in range(npoints.value):
-            aimall_script.add_command(
-                AIMAllCommand(Path(f"Point{point+1}"), atoms.value)
-            )
-    aimall_script.write()
-    return aimall_script.submit(hold=hold)
-=======
-from pathlib import Path
-from typing import List, Optional
-
-from ichor.batch_system import JobID
-from ichor.common.types import MutableValue
-from ichor.submission_script import (SCRIPT_NAMES, AIMAllCommand,
-                                     SubmissionScript, TimingManager)
-
-
-def auto_run_aimall(
-    npoints: MutableValue, atoms: MutableValue = None, hold: Optional[JobID] = None,
 ) -> Optional[JobID]:
     """ Submit an AIMALL job to the workload manager. This job generates .int files."""
     script_name = SCRIPT_NAMES["aimall"]
@@ -44,5 +21,4 @@
                 AIMAllCommand(Path(f"Point{point+1}"), atoms.value)
             )
     aimall_script.write()
-    return aimall_script.submit(hold=hold)
->>>>>>> 40a9e1b4
+    return aimall_script.submit(hold=hold)