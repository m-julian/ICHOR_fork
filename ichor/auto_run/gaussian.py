--- conflicted
+++ resolved
@@ -1,4 +1,3 @@
-<<<<<<< HEAD
 from pathlib import Path
 from typing import Optional, Union
 
@@ -7,28 +6,7 @@
 from ichor.submission_script import (SCRIPT_NAMES, GaussianCommand,
                                      SubmissionScript, TimingManager)
 
-
-def auto_run_gaussian(
-    npoints: MutableValue, hold: Optional[JobID] = None
-) -> Optional[JobID]:
-    script_name = SCRIPT_NAMES["gaussian"]
-
-    gauss_script = SubmissionScript(script_name)
-    with TimingManager(gauss_script):
-        for point in range(npoints.value):
-            gauss_script.add_command(GaussianCommand(Path(f"Point{point+1}")))
-    gauss_script.write()
-    return gauss_script.submit(hold=hold)
-=======
-from pathlib import Path
-from typing import Optional, Union
-
-from ichor.batch_system import JobID
-from ichor.common.types import MutableValue
-from ichor.submission_script import (SCRIPT_NAMES, GaussianCommand,
-                                     SubmissionScript, TimingManager)
-
-
+# matt_todo: better naming for file and function
 def auto_run_gaussian(
     npoints: MutableValue, hold: Optional[JobID] = None
 ) -> Optional[JobID]:
@@ -41,5 +19,4 @@
         for point in range(npoints.value):
             gauss_script.add_command(GaussianCommand(Path(f"Point{point+1}")))
     gauss_script.write()
-    return gauss_script.submit(hold=hold)
->>>>>>> 40a9e1b4
+    return gauss_script.submit(hold=hold)