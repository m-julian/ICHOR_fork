--- conflicted
+++ resolved
@@ -1,72 +1,3 @@
-<<<<<<< HEAD
-import os
-from abc import ABC, abstractmethod
-from glob import glob
-from pathlib import Path
-
-try:
-    import readline
-except ImportError:
-    readline = None
-
-
-class TabCompleter(ABC):
-    @abstractmethod
-    def completer(self, text, state):
-        pass
-
-    def setup_completer(self, pattern="\t"):
-        if readline:
-            readline.set_completer_delims(pattern)
-            readline.parse_and_bind("tab: complete")
-            readline.set_completer(self.completer)
-
-    @staticmethod
-    def remove_completer():
-        if readline:
-            readline.set_completer(None)
-
-    def __enter__(self):
-        self.setup_completer()
-
-    def __exit__(self, type, value, traceback):
-        self.remove_completer()
-
-
-class ListCompleter(TabCompleter):
-    def __init__(self, list_completions):
-        self.list_completions = list_completions
-
-    def completer(self, text, state):
-        if readline:
-            line = readline.get_line_buffer()
-            if not line:
-                return [c + " " for c in self.list_completions][state]
-            else:
-                return [
-                    c + " "
-                    for c in self.list_completions
-                    if c.startswith(line)
-                ][state]
-
-
-class PathCompleter(TabCompleter):
-    def completer(self, text, state):
-        if not readline:
-            return
-        p = Path(text)
-        if "~" in text:
-            p = p.expanduser()
-        p = f"{p}{os.sep if p.is_dir() else ''}"  # Add trailing slash if p is a directory
-        if p == f".{os.sep}":
-            p = ""  # No point in showing ./
-
-        files = [x for x in glob(p + "*")]
-        for i, f in enumerate(files):
-            if Path(f).is_dir():
-                files[i] += os.sep
-        return files[state]
-=======
 """Implements Tab completion for ICHOR's menus. Tab completion is handy when providing files or browsing between ICHOR menus."""
 
 import os
@@ -168,5 +99,4 @@
         for i, f in enumerate(files):
             if Path(f).is_dir():
                 files[i] += os.sep
-        return files[state]
->>>>>>> 40a9e1b4
+        return files[state]