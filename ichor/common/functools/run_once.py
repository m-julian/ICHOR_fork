--- conflicted
+++ resolved
@@ -1,20 +1,3 @@
-<<<<<<< HEAD
-from functools import wraps
-
-from ichor.typing import F
-
-
-def run_once(func: F) -> F:
-    @wraps(func)
-    def wrapper(*args, **kwargs):
-        if hasattr(func, "has_run"):
-            return func.return_value
-        func.return_value = func(*args, **kwargs)
-        func.has_run = True
-        return func.return_value
-
-    return wrapper
-=======
 from functools import wraps
 
 from ichor.typing import F
@@ -31,5 +14,4 @@
         func.has_run = True
         return func.return_value
 
-    return wrapper
->>>>>>> 40a9e1b4
+    return wrapper