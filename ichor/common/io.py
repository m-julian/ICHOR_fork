--- conflicted
+++ resolved
@@ -1,193 +1,164 @@
-<<<<<<< HEAD
-import os
-import shutil
-import sys
-from contextlib import contextmanager
-from functools import wraps
-from itertools import zip_longest
-from pathlib import Path
-from typing import Any, List, Union
-
-from ichor.typing import F
-
-
-def convert_to_path(func: F) -> F:
-    @wraps(func)
-    def wrapper(*args, **kwargs) -> Any:
-        if func.__annotations__:
-            args = list(args)
-            annotations = func.__annotations__.items()
-            for i, ((annotation, type_), arg) in enumerate(
-                zip_longest(annotations, args)
-            ):
-                if annotation and arg:
-                    if type_ is Path and not isinstance(arg, Path):
-                        args[i] = Path(arg)
-            for kw, arg in kwargs.items():
-                if kw in func.__annotations__.keys():
-                    if func.__annotations__[kw] is Path:
-                        kwargs[kw] = Path(arg)
-        return func(*args, **kwargs)
-
-    return wrapper
-
-
-@convert_to_path
-def mkdir(path: Path, empty: bool = False, force: bool = True) -> None:
-    if path.is_dir() and empty:
-        try:
-            shutil.rmtree(path)
-        except OSError as err:
-            if force:
-                print(str(err))
-                sys.exit(1)
-    path.mkdir(parents=True, exist_ok=not empty)
-
-
-@convert_to_path
-def move(src: Path, dst: Path) -> None:
-    src.replace(dst)
-
-
-@convert_to_path
-def cp(src: Path, dst: Path, *args, **kwargs) -> None:
-    if src.is_file():
-        copyfile(src, dst, *args, **kwargs)
-    elif src.is_dir():
-        copytree(src, dst, *args, **kwargs)
-
-
-@convert_to_path
-def copyfile(src: Path, dst: Path) -> None:
-    shutil.copy2(src, dst)
-
-
-@convert_to_path
-def copytree(src: Path, dst: Path, symlinks=False, ignore=None):
-    for item in src.iterdir():
-        s = item
-        d = dst / item.name
-        print(s, d)
-        if s.is_dir():
-            shutil.copytree(s, d, symlinks, ignore)
-        else:
-            shutil.copy2(s, d)
-
-
-@convert_to_path
-def recursive_move(src: Path, dst: Path) -> None:
-    if src.isdir():
-        for f in src.iterdir():
-            if f.isdir() and (dst / f.name).exists():
-                recursive_move(f, dst / f.name)
-            else:
-                move(f, dst)
-    else:
-        move(src, dst)
-
-
-@convert_to_path
-def remove(path: Path) -> None:
-    """param <path> could either be relative or absolute."""
-    if path.exists():
-        if path.is_file() or path.is_symlink():
-            path.unlink()  # remove the file
-        elif os.path.isdir(path):
-            shutil.rmtree(path)  # remove dir and all contains
-        else:
-            raise ValueError(f"file {path} is not a file or dir.")
-
-
-@contextmanager
-def pushd(new_dir: Path, update_cwd: bool = False):
-    previous_dir = os.getcwd()
-    if update_cwd:
-        from ichor.globals import GLOBALS
-
-        GLOBALS.CWD = new_dir.absolute()
-    os.chdir(new_dir)
-    try:
-        yield
-    finally:
-        os.chdir(previous_dir)
-        if update_cwd:
-            from ichor.globals import GLOBALS
-
-            GLOBALS.CWD = previous_dir
-
-
-@convert_to_path
-def get_files_of_type(
-    filetype: Union[str, List[str]], directory: Path = Path.cwd()
-) -> List[Path]:
-    if isinstance(filetype, str):
-        filetype = [filetype]
-    for i, ft in enumerate(filetype):
-        if not ft.startswith("."):
-            filetype[i] = "." + ft
-    return [
-        f for f in directory.iterdir() if f.is_file() and f.suffix in filetype
-    ]
-=======
-""" Input/output useful functions that are used in ICHOR."""
-
-import shutil
-import sys
-from functools import wraps
-from itertools import zip_longest
-from pathlib import Path
-from typing import Any
-
-from ichor.typing import F
-
-
-def convert_to_path(func: F) -> F:
-    """ A decorator which converts any function inputs which have type annotation `Path` to a `Path` object."""
-    @wraps(func)
-    def wrapper(*args, **kwargs) -> Any:
-        if func.__annotations__:
-            args = list(args)
-            annotations = func.__annotations__.items()
-            for i, ((annotation, type_), arg) in enumerate(
-                zip_longest(annotations, args)
-            ):
-                if annotation and arg:
-                    if type_ is Path and not isinstance(arg, Path):
-                        args[i] = Path(arg)
-            for kw, arg in kwargs.items():
-                if kw in func.__annotations__.keys():
-                    if func.__annotations__[kw] is Path:
-                        kwargs[kw] = Path(arg)
-        return func(*args, **kwargs)
-
-    return wrapper
-
-
-@convert_to_path
-def mkdir(path: Path, empty: bool = False, force: bool = True) -> None:
-    """Makes a directory.
-    
-    :param path: Where to make the directory
-    :param empty: Whether to ignore FileExistsError exceptions. Set to False to ignore exceptions.
-    :param force: When set to True (default), do not make the directory if an OSError occurs
-    """
-    if path.is_dir() and empty:
-        try:
-            shutil.rmtree(path)
-        except OSError as err:
-            if force:
-                print(str(err))
-                sys.exit(1)
-    path.mkdir(parents=True, exist_ok=not empty)
-
-
-@convert_to_path
-def move(src: Path, dst: Path) -> None:
-    """ Move the object from src to dst."""
-    src.replace(dst)
-
-
-def cp(src: Path, dst: Path) -> None:
-    """ Copy contents and metadata (such as date created, etc.) from src to dst."""
-    shutil.copy2(src, dst)
->>>>>>> 40a9e1b4
+import os
+import shutil
+import sys
+from contextlib import contextmanager
+from functools import wraps
+from itertools import zip_longest
+from pathlib import Path
+from typing import Any, List, Union
+
+from ichor.typing import F
+
+
+def convert_to_path(func: F) -> F:
+    """ Used as a decorator which converts any function inputs which have type annotation `Path` to a `Path` object."""
+    @wraps(func)
+    def wrapper(*args, **kwargs) -> Any:
+        if func.__annotations__:
+            args = list(args)
+            annotations = func.__annotations__.items()
+            for i, ((annotation, type_), arg) in enumerate(
+                zip_longest(annotations, args)
+            ):
+                if annotation and arg:
+                    if type_ is Path and not isinstance(arg, Path):
+                        args[i] = Path(arg)
+            for kw, arg in kwargs.items():
+                if kw in func.__annotations__.keys():
+                    if func.__annotations__[kw] is Path:
+                        kwargs[kw] = Path(arg)
+        return func(*args, **kwargs)
+
+    return wrapper
+
+
+@convert_to_path
+def mkdir(path: Path, empty: bool = False, force: bool = True) -> None:
+    """Makes a directory.
+    
+    :param path: Where to make the directory
+    :param empty: Whether to ignore FileExistsError exceptions. Set to False to ignore exceptions.
+    :param force: When set to True (default), do not make the directory if an OSError occurs
+    """
+    if path.is_dir() and empty:
+        try:
+            shutil.rmtree(path)
+        except OSError as err:
+            if force:
+                print(str(err))
+                sys.exit(1)
+    path.mkdir(parents=True, exist_ok=not empty)
+
+
+@convert_to_path
+def move(src: Path, dst: Path) -> None:
+    """ Move the object from src to dst."""
+    src.replace(dst)
+
+
+@convert_to_path
+def cp(src: Path, dst: Path, *args, **kwargs) -> None:
+    """ See copyfile function below"""
+    if src.is_file():
+        copyfile(src, dst, *args, **kwargs)
+    elif src.is_dir():
+        copytree(src, dst, *args, **kwargs)
+
+
+@convert_to_path
+def copyfile(src: Path, dst: Path) -> None:
+    """ Copy contents and metadata (such as date created, etc.) from src to dst.
+    
+    :param src: The source directory where the file/directory are currently
+    :param dst: The destination directory where the file/directory are to be copied to
+    """
+    shutil.copy2(src, dst)
+
+
+@convert_to_path
+def copytree(src: Path, dst: Path, symlinks=False, ignore=None):
+    """ Copy a whole tree (a folder and all of its inside contents such as subdirectories, sub-subdirectories, files, etc.)
+
+    :param src: The source directory where the tree is currently
+    :param dst: The destination directory where the tree is to be copied to
+    :param symlinks: Whether or not to keep symlinks or copy the files corresponding to the symlinks (default is False, so copies the files directly)
+    :param ignore: A callable which indicates which files should not be copied over.
+    """
+    for item in src.iterdir():
+        s = item
+        d = dst / item.name
+        print(s, d)
+        if s.is_dir():
+            shutil.copytree(s, d, symlinks, ignore)
+        else:
+            shutil.copy2(s, d)
+
+
+@convert_to_path
+def recursive_move(src: Path, dst: Path) -> None:
+    """ Move a whole tree (a folder and all of its inside contents such as subdirectories, sub-subdirectories, files, etc.) or a file to a new location.
+
+    :param src: The current location of directory of file
+    :param dst: The location where the directory or file should be moved to
+    """
+    if src.isdir():
+        for f in src.iterdir():
+            if f.isdir() and (dst / f.name).exists():
+                recursive_move(f, dst / f.name)
+            else:
+                move(f, dst)
+    else:
+        move(src, dst)
+
+
+@convert_to_path
+def remove(path: Path) -> None:
+    """
+    Remove a file or directory and all of its contents.
+
+    :param path: Relative or absolute path to the file/directory to be removed."""
+    if path.exists():
+        if path.is_file() or path.is_symlink():
+            path.unlink()  # remove the file
+        elif os.path.isdir(path):
+            shutil.rmtree(path)  # remove dir and all contains
+        else:
+            raise ValueError(f"file {path} is not a file or dir.")
+
+
+@contextmanager
+def pushd(new_dir: Path, update_cwd: bool = False):
+    # matt_todo: I think it would be good to you to say where this will be needed and give some examples.
+    previous_dir = os.getcwd()
+    if update_cwd:
+        from ichor.globals import GLOBALS
+
+        GLOBALS.CWD = new_dir.absolute()
+    os.chdir(new_dir)
+    try:
+        yield
+    finally:
+        os.chdir(previous_dir)
+        if update_cwd:
+            from ichor.globals import GLOBALS
+
+            GLOBALS.CWD = previous_dir
+
+
+@convert_to_path
+def get_files_of_type(
+    filetype: Union[str, List[str]], directory: Path = Path.cwd()
+) -> List[Path]:
+    """ Returns a list of all files that end in a certain file extension/suffix (such as .txt).
+    
+    :param filetype: A string or list of strings corresponding to the suffixes that files should have
+    :param directory: The directory where to do the searching for particular files.
+    """
+    if isinstance(filetype, str):
+        filetype = [filetype]
+    for i, ft in enumerate(filetype):
+        if not ft.startswith("."):
+            filetype[i] = "." + ft
+    return [
+        f for f in directory.iterdir() if f.is_file() and f.suffix in filetype
+    ]