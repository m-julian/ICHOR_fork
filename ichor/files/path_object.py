<<<<<<< HEAD
import shutil
from abc import ABC, abstractmethod
from contextlib import contextmanager
from enum import Enum
from pathlib import Path

from ichor.common.functools import called_from_hasattr, hasattr


class FileState(Enum):
    Unread = 1
    Reading = 2
    Read = 3
    Blocked = -1


class PathObject(ABC, object):
    def __init__(self, path):
        self.path = Path(path)
        self.state = FileState.Unread

        if self.exists():
            from ichor.files.directory import Directory

            if (
                Directory in self.__class__.__bases__
                and not self.path.is_dir()
            ):
                raise TypeError(f"{self.path} is not a directory")

            from ichor.files.file import File

            if File in self.__class__.__bases__ and not self.path.is_file():
                raise TypeError(f"{self.path} is not a file")

    def exists(self) -> bool:
        return self.path.exists()

    @contextmanager
    def block(self):
        saved_state = self.state
        self.state = FileState.Blocked
        yield
        self.state = saved_state

    @abstractmethod
    def move(self, dst) -> None:
        pass

    def __getattribute__(self, item):
        if not called_from_hasattr() and (
            (
                not hasattr(self, item)
                or object.__getattribute__(self, item) is None
            )
            and self.state is FileState.Unread
            and not self.state is FileState.Blocked
        ):
            self.read()

        try:
            return object.__getattribute__(self, item)
        except AttributeError:
            raise AttributeError(
                f"'{self.path}' instance of '{self.__class__.__name__}' has no attribute '{item}'"
            )

    def __getitem__(self, item):
        try:
            return super().__getitem__(item)
        except KeyError:
            if self.state is FileState.Unread:
                self.read()
                return self.__getitem__(item)
            raise KeyError(f"No '{item}' item found for '{self.path}'")
=======
# todo: remove shutil as it is not used
import shutil
from abc import ABC, abstractmethod
from enum import Enum
from pathlib import Path

from ichor.common.functools import called_from_hasattr, hasattr


class FileState(Enum):
    """An enum that is used to make it easier to check the current file state."""
    Unread = 1
    Reading = 2
    Read = 3


class PathObject(ABC, object):
    """An abstract base class that is used for anything that has a path (i.e. files or directories)"""

    def __init__(self, path):
        self.path = Path(path)
        self.state = FileState.Unread

        if self.exists():
            from ichor.files.directory import Directory

            if (
                Directory in self.__class__.__bases__
                and not self.path.is_dir()
            ):
                raise TypeError(f"{self.path} is not a directory")

            from ichor.files.file import File

            if File in self.__class__.__bases__ and not self.path.is_file():
                raise TypeError(f"{self.path} is not a file")

    def exists(self) -> bool:
        """Determines if the path points to an existing directory or file on the storage drive."""
        return self.path.exists()

    @abstractmethod
    def move(self, dst) -> None:
        """An abstract method that subclasses need to implement. This is used to move files around."""
        pass

    def __getattribute__(self, item):
        """This is what gets called when accessing an attribute of an instance. Here, we check if the attribute exists or not.
        If the attribute does not exist, then read the file and update its filestate. Then try to return the value of the attribute, if
        the attribute still does not exist after reading the file, then erturn an AttributeError.
        
        :param item: The attribute that needs to be accessed.
        """
        if not called_from_hasattr() and (
            (
                not hasattr(self, item)  # this is True if `self` does not have an attribute `item`
                or object.__getattribute__(self, item) is None  # this is  True if __getattribute__(self, item) returns None (does not exist)
            )
            and self.state is FileState.Unread  # this is True if the file has not been read already
        ):
            self.read()  # read the file and make the filestate FileState.Read

        try:
            return object.__getattribute__(self, item)
        except AttributeError:
            raise AttributeError(
                f"'{self.path}' instance of '{self.__class__.__name__}' has no attribute '{item}'"
            )

    def __getitem__(self, item):
        """ Tries to return the item indexed with [] brackets. If the item does not exist and the filestate is Unread, then
        read the file and try to access the item again. If the item still does not exist, then throw a KeyError."""
        try:
            return super().__getitem__(item)
        except KeyError:
            if self.state is FileState.Unread:
                self.read()
                return self.__getitem__(item)
            raise KeyError(f"No '{item}' item found for '{self.path}'")
>>>>>>> 40a9e1b4
<|MERGE_RESOLUTION|>--- conflicted
+++ resolved
@@ -1,4 +1,3 @@
-<<<<<<< HEAD
 import shutil
 from abc import ABC, abstractmethod
 from contextlib import contextmanager
@@ -9,6 +8,8 @@
 
 
 class FileState(Enum):
+    # matt_todo: Not sure what Blocked is used for as it is a new addition. Does it mean you can't read the file and where would that be useful?
+    """An enum that is used to make it easier to check the current file state."""
     Unread = 1
     Reading = 2
     Read = 3
@@ -16,84 +17,7 @@
 
 
 class PathObject(ABC, object):
-    def __init__(self, path):
-        self.path = Path(path)
-        self.state = FileState.Unread
-
-        if self.exists():
-            from ichor.files.directory import Directory
-
-            if (
-                Directory in self.__class__.__bases__
-                and not self.path.is_dir()
-            ):
-                raise TypeError(f"{self.path} is not a directory")
-
-            from ichor.files.file import File
-
-            if File in self.__class__.__bases__ and not self.path.is_file():
-                raise TypeError(f"{self.path} is not a file")
-
-    def exists(self) -> bool:
-        return self.path.exists()
-
-    @contextmanager
-    def block(self):
-        saved_state = self.state
-        self.state = FileState.Blocked
-        yield
-        self.state = saved_state
-
-    @abstractmethod
-    def move(self, dst) -> None:
-        pass
-
-    def __getattribute__(self, item):
-        if not called_from_hasattr() and (
-            (
-                not hasattr(self, item)
-                or object.__getattribute__(self, item) is None
-            )
-            and self.state is FileState.Unread
-            and not self.state is FileState.Blocked
-        ):
-            self.read()
-
-        try:
-            return object.__getattribute__(self, item)
-        except AttributeError:
-            raise AttributeError(
-                f"'{self.path}' instance of '{self.__class__.__name__}' has no attribute '{item}'"
-            )
-
-    def __getitem__(self, item):
-        try:
-            return super().__getitem__(item)
-        except KeyError:
-            if self.state is FileState.Unread:
-                self.read()
-                return self.__getitem__(item)
-            raise KeyError(f"No '{item}' item found for '{self.path}'")
-=======
-# todo: remove shutil as it is not used
-import shutil
-from abc import ABC, abstractmethod
-from enum import Enum
-from pathlib import Path
-
-from ichor.common.functools import called_from_hasattr, hasattr
-
-
-class FileState(Enum):
-    """An enum that is used to make it easier to check the current file state."""
-    Unread = 1
-    Reading = 2
-    Read = 3
-
-
-class PathObject(ABC, object):
     """An abstract base class that is used for anything that has a path (i.e. files or directories)"""
-
     def __init__(self, path):
         self.path = Path(path)
         self.state = FileState.Unread
@@ -116,26 +40,38 @@
         """Determines if the path points to an existing directory or file on the storage drive."""
         return self.path.exists()
 
+    @contextmanager
+    def block(self):
+        # matt_todo: What new has been added that needs to have blocked files? Don't know when blocking files is needed
+        saved_state = self.state
+        self.state = FileState.Blocked
+        yield
+        self.state = saved_state
+
     @abstractmethod
     def move(self, dst) -> None:
         """An abstract method that subclasses need to implement. This is used to move files around."""
         pass
 
     def __getattribute__(self, item):
+        # matt_todo: can't __getattr_ be used here because it gets called after __getattribute__ fails to return the attribute?
         """This is what gets called when accessing an attribute of an instance. Here, we check if the attribute exists or not.
         If the attribute does not exist, then read the file and update its filestate. Then try to return the value of the attribute, if
-        the attribute still does not exist after reading the file, then erturn an AttributeError.
+        the attribute still does not exist after reading the file, then return an AttributeError.
         
         :param item: The attribute that needs to be accessed.
         """
+
+        # matt_todo: can you put an example in the docstring for when this would occur.
         if not called_from_hasattr() and (
             (
-                not hasattr(self, item)  # this is True if `self` does not have an attribute `item`
-                or object.__getattribute__(self, item) is None  # this is  True if __getattribute__(self, item) returns None (does not exist)
+                not hasattr(self, item)
+                or object.__getattribute__(self, item) is None
             )
-            and self.state is FileState.Unread  # this is True if the file has not been read already
+            and self.state is FileState.Unread
+            and not self.state is FileState.Blocked
         ):
-            self.read()  # read the file and make the filestate FileState.Read
+            self.read()
 
         try:
             return object.__getattribute__(self, item)
@@ -153,5 +89,4 @@
             if self.state is FileState.Unread:
                 self.read()
                 return self.__getitem__(item)
-            raise KeyError(f"No '{item}' item found for '{self.path}'")
->>>>>>> 40a9e1b4
+            raise KeyError(f"No '{item}' item found for '{self.path}'")