from pathlib import Path
from typing import Optional

from ichor.atoms import Atom, Atoms
from ichor.common.functools import classproperty
from ichor.files.file import File
from ichor.files.geometry import GeometryFile


class XYZ(GeometryFile, File):
    """ A class which wraps around a .xyz file that is contained in each PointDirectory. This .xyz file should always be there and it is
    used to write out .gjf files. Each instance is 
    
    :param path: The path to an .xyz file
    :param atoms: Optional list of Atoms which can be used to construct a .xyz file. If a list of atoms is passed, then a new xyz file
        with the given Atoms will be written to the given Path.
    """

    def __init__(self, path: Path, atoms: Optional[Atoms] = None):
        File.__init__(self, path)

        if atoms is not None:
            self.atoms = atoms
            self.write()

    @classproperty
    def filetype(self) -> str:
        return ".xyz"

    def _read_file(self):
<<<<<<< HEAD
        with open(self.path, "r") as f:
=======
        """ Read a .xyz file and constructs the `self.atoms` attribute which is an instance of `Atoms`"""
        with open(self.path, 'r') as f:
>>>>>>> dce22976
            natoms = int(next(f))
            _ = next(f)  # blank line
            self.atoms = Atoms()
            for _ in range(natoms):
                record = next(f).split()
                self.atoms.add(
                    Atom(
                        record[0],
                        float(record[1]),
                        float(record[2]),
                        float(record[3]),
                    )
                )

    def write(self, path: Optional[Path] = None):
        """ Write a .xyz to a given path. If no path is given, it will write it to the path given when the XYZ instance was constructed.
        
        :param path: An optional path to which to write the .xyz file
        """
        if path is None:
            path = self.path
        with open(path, "w") as f:
            f.write(f"{len(self.atoms)}\n")
            f.write("\n")
            for atom in self.atoms:
                f.write(f"{atom.type} {atom.x} {atom.y} {atom.z}\n")
<|MERGE_RESOLUTION|>--- conflicted
+++ resolved
@@ -1,62 +1,58 @@
-from pathlib import Path
-from typing import Optional
-
-from ichor.atoms import Atom, Atoms
-from ichor.common.functools import classproperty
-from ichor.files.file import File
-from ichor.files.geometry import GeometryFile
-
-
-class XYZ(GeometryFile, File):
-    """ A class which wraps around a .xyz file that is contained in each PointDirectory. This .xyz file should always be there and it is
-    used to write out .gjf files. Each instance is 
-    
-    :param path: The path to an .xyz file
-    :param atoms: Optional list of Atoms which can be used to construct a .xyz file. If a list of atoms is passed, then a new xyz file
-        with the given Atoms will be written to the given Path.
-    """
-
-    def __init__(self, path: Path, atoms: Optional[Atoms] = None):
-        File.__init__(self, path)
-
-        if atoms is not None:
-            self.atoms = atoms
-            self.write()
-
-    @classproperty
-    def filetype(self) -> str:
-        return ".xyz"
-
-    def _read_file(self):
-<<<<<<< HEAD
-        with open(self.path, "r") as f:
-=======
-        """ Read a .xyz file and constructs the `self.atoms` attribute which is an instance of `Atoms`"""
-        with open(self.path, 'r') as f:
->>>>>>> dce22976
-            natoms = int(next(f))
-            _ = next(f)  # blank line
-            self.atoms = Atoms()
-            for _ in range(natoms):
-                record = next(f).split()
-                self.atoms.add(
-                    Atom(
-                        record[0],
-                        float(record[1]),
-                        float(record[2]),
-                        float(record[3]),
-                    )
-                )
-
-    def write(self, path: Optional[Path] = None):
-        """ Write a .xyz to a given path. If no path is given, it will write it to the path given when the XYZ instance was constructed.
-        
-        :param path: An optional path to which to write the .xyz file
-        """
-        if path is None:
-            path = self.path
-        with open(path, "w") as f:
-            f.write(f"{len(self.atoms)}\n")
-            f.write("\n")
-            for atom in self.atoms:
-                f.write(f"{atom.type} {atom.x} {atom.y} {atom.z}\n")
+from pathlib import Path
+from typing import Optional
+
+from ichor.atoms import Atom, Atoms
+from ichor.common.functools import classproperty
+from ichor.files.file import File
+from ichor.files.geometry import GeometryFile
+
+
+class XYZ(GeometryFile, File):
+    """ A class which wraps around a .xyz file that is contained in each PointDirectory. This .xyz file should always be there and it is
+    used to write out .gjf files. Each instance is 
+    
+    :param path: The path to an .xyz file
+    :param atoms: Optional list of Atoms which can be used to construct a .xyz file. If a list of atoms is passed, then a new xyz file
+        with the given Atoms will be written to the given Path.
+    """
+
+    def __init__(self, path: Path, atoms: Optional[Atoms] = None):
+        File.__init__(self, path)
+
+        if atoms is not None:
+            self.atoms = atoms
+            self.write()
+
+    @classproperty
+    def filetype(self) -> str:
+        return ".xyz"
+
+    def _read_file(self):
+        """ Read a .xyz file and constructs the `self.atoms` attribute which is an instance of `Atoms`"""
+        with open(self.path, 'r') as f:
+            natoms = int(next(f))
+            _ = next(f)  # blank line
+            self.atoms = Atoms()
+            for _ in range(natoms):
+                record = next(f).split()
+                self.atoms.add(
+                    Atom(
+                        record[0],
+                        float(record[1]),
+                        float(record[2]),
+                        float(record[3]),
+                    )
+                )
+
+    def write(self, path: Optional[Path] = None):
+        """ Write a .xyz to a given path. If no path is given, it will write it to the path given when the XYZ instance was constructed.
+        
+        :param path: An optional path to which to write the .xyz file
+        """
+        if path is None:
+            path = self.path
+        with open(path, "w") as f:
+            f.write(f"{len(self.atoms)}\n")
+            f.write("\n")
+            for atom in self.atoms:
+                f.write(f"{atom.type} {atom.x} {atom.y} {atom.z}\n")