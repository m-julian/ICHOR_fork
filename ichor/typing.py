<<<<<<< HEAD
from typing import Any, Callable, TypeVar, Union

import numpy as np

F = TypeVar("F", bound=Callable[..., Any])  # Function
T = TypeVar("T", bound=Any)

Scalar = TypeVar("Scalar", bound=Union[int, float, np.int, np.float])
=======
""" Common type annotations used throughout ICHOR"""

from typing import Any, Callable, TypeVar, Union

import numpy as np

F = TypeVar("F", bound=Callable[..., Any])  # Function
T = TypeVar("T", bound=Any) # anything

Scalar = TypeVar("Scalar", bound=Union[int, float, np.int, np.float])  # a single number
>>>>>>> 40a9e1b4
<|MERGE_RESOLUTION|>--- conflicted
+++ resolved
@@ -1,13 +1,3 @@
-<<<<<<< HEAD
-from typing import Any, Callable, TypeVar, Union
-
-import numpy as np
-
-F = TypeVar("F", bound=Callable[..., Any])  # Function
-T = TypeVar("T", bound=Any)
-
-Scalar = TypeVar("Scalar", bound=Union[int, float, np.int, np.float])
-=======
 """ Common type annotations used throughout ICHOR"""
 
 from typing import Any, Callable, TypeVar, Union
@@ -17,5 +7,4 @@
 F = TypeVar("F", bound=Callable[..., Any])  # Function
 T = TypeVar("T", bound=Any) # anything
 
-Scalar = TypeVar("Scalar", bound=Union[int, float, np.int, np.float])  # a single number
->>>>>>> 40a9e1b4
+Scalar = TypeVar("Scalar", bound=Union[int, float, np.int, np.float])  # a single number