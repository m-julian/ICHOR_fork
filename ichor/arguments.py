--- conflicted
+++ resolved
@@ -1,4 +1,3 @@
-<<<<<<< HEAD
 import sys
 from argparse import ArgumentParser
 from ast import literal_eval
@@ -12,6 +11,11 @@
 
 
 def import_external_functions():
+    """ Import functions which ICHOR will need to execute in a job script. For example, ICHOR will need to make the training sets on a compute node,so
+    the following command will need to be ran in the job script
+    python /home/mfbx4mb9/src/ICHOR-v3/ichor3.py -c config.properties -u 427d42b6-1b68-4647-9784-0e56f3e858fe -f make_sets "WATER-3000.xyz"
+    where the `make_sets` part corresponds to the `make_sets` function that is imported here.
+    """
     # Place functions to run externally in here
     from ichor.logging import log_time
     from ichor.main.adaptive_sampling import adaptive_sampling
@@ -26,6 +30,7 @@
 
 
 class Arguments:
+    """ Used to parse command line arguments that are given to ICHOR. These arguments are given using `-` or `--` and read with argparse."""
     config_file: str = "config.properties"
     uid: UUID = get_uid()
 
@@ -162,173 +167,4 @@
                 except TypeError:
                     pass
 
-    raise TypeError(f"Cannot parse argument '{arg}' of type '{arg_type}'")
-=======
-import sys
-from argparse import ArgumentParser
-from ast import literal_eval
-from pathlib import Path
-from typing import Any, Callable, List, Sequence, Tuple
-from uuid import UUID
-
-from ichor.common.bool import check_bool
-from ichor.common.functools import run_once
-from ichor.common.uid import get_uid
-
-
-def import_external_functions():
-    """ Import functions which ICHOR will need to execute in a job script. For example, ICHOR will need to make the training sets on a compute node,so
-    the following command will need to be ran in the job script
-    python /home/mfbx4mb9/src/ICHOR-v3/ichor3.py -c config.properties -u 427d42b6-1b68-4647-9784-0e56f3e858fe -f make_sets "WATER-3000.xyz"
-    where the `make_sets` part corresponds to the `make_sets` function that is imported here.
-    """
-    # Place functions to run externally in here
-    from ichor.logging import log_time
-    from ichor.main.adaptive_sampling import adaptive_sampling
-    from ichor.main.make_models import make_models, move_models
-    from ichor.main.submit_gjfs import check_gaussian_output, submit_gjfs
-    from ichor.main.submit_wfns import check_aimall_output, submit_wfns
-    from ichor.submission_script import print_completed
-    from ichor.make_sets import make_sets
-
-    Arguments.external_functions = locals()
-
-
-class Arguments:
-    """ Used to parse command line arguments that are given to ICHOR. These arguments are given using `-` or `--` and read with argparse."""
-    config_file: str = "config.properties"
-    uid: UUID = get_uid()
-
-    external_functions = {}
-    call_external_function = None
-    call_external_function_args = []
-
-    @staticmethod
-    @run_once
-    def read():
-        import_external_functions()
-
-        parser = ArgumentParser(description="ICHOR: A kriging training suite")
-
-        parser.add_argument(
-            "-c",
-            "--config",
-            dest="config_file",
-            type=str,
-            help="Name of Config File for ICHOR",
-        )
-        allowed_functions = ", ".join(
-            map(str, Arguments.external_functions.keys())
-        )
-        parser.add_argument(
-            "-f",
-            "--func",
-            dest="func",
-            type=str,
-            metavar=("func", "arg"),
-            nargs="+",
-            help=f"Call ICHOR function with args, allowed functions: [{allowed_functions}]",
-        )
-        parser.add_argument(
-            "-u",
-            "--uid",
-            dest="uid",
-            type=str,
-            help="Unique Identifier For ICHOR Jobs To Write To",
-        )
-
-        args = parser.parse_args()
-        if args.config_file:
-            Arguments.config_file = args.config_file
-
-        if args.func:
-            func = args.func[0]
-            func_args = args.func[1:] if len(args.func) > 1 else []
-            if func in Arguments.external_functions.keys():
-                Arguments.call_external_function = Arguments.external_functions[
-                    func
-                ]
-                Arguments.call_external_function_args = parse_args(
-                    func=Arguments.call_external_function, args=func_args
-                )
-            else:
-                print(f"{func} not in allowed functions:")
-                formatted_functions = [
-                    str(f) for f in allowed_functions.split(",")
-                ]
-                formatted_functions = ", ".join(formatted_functions)
-                print(f"{formatted_functions}")
-                sys.exit(0)
-
-        if args.uid:
-            Arguments.uid = args.uid
-
-    def __enter__(self):
-        Arguments.read()
-
-    def __exit__(self, type, value, traceback):
-        if Arguments.call_external_function:
-            Arguments.call_external_function(
-                *Arguments.call_external_function_args
-            )
-            sys.exit(0)  # matt_todo: why is this needed here?
-
-
-def parse_args(func: Callable, args: List[str]) -> List[Any]:
-    """
-    Takes in func and returns properly parsed arguments
-    Argument types are retrieved from type annotations and can be one of the following:
-    - str
-    - int
-    - float
-    - bool
-    - List
-    - None
-    - Path
-    - Optional
-    - Union
-    """
-
-    if not func.__annotations__:
-        return args
-
-    for i, (arg, arg_type) in enumerate(zip(args, func.__annotations__.values())):
-        args[i] = parse_arg(arg, arg_type)
-
-    return args
-
-
-def parse_arg(arg, arg_type) -> Any:
-    if arg_type is str:
-        return str(arg)
-    elif arg_type is Path:
-        return Path(arg)
-    elif arg_type is int:
-        return int(arg)
-    elif arg_type is float:
-        return float(arg)
-    elif arg_type is bool:
-        return check_bool(arg)
-    elif hasattr(arg_type, "__args__"):
-        # From typing (Optional, List)
-        if len(arg_type.__args__) == 2 and arg_type.__args__[-1] is type(None):
-            # Optional argument
-            if arg == "None":
-                return None
-            else:
-                return parse_arg(arg, arg_type.__args__[0])
-        elif isinstance(arg_type, (type(Sequence), type(List), type(Tuple))):
-            # Sequence of type arg_type.__args__[0]
-            return [
-                parse_arg(a, arg_type.__args__[0]) for a in literal_eval(arg)
-            ]
-        else:
-            # Union
-            for at in arg_type.__args__:
-                try:
-                    return parse_arg(arg, at)
-                except TypeError:
-                    pass
-
-    raise TypeError(f"Cannot parse argument '{arg}' of type '{arg_type}'")
->>>>>>> 40a9e1b4
+    raise TypeError(f"Cannot parse argument '{arg}' of type '{arg_type}'")