--- conflicted
+++ resolved
@@ -1,10 +1,5 @@
 import itertools as it
 from functools import lru_cache
-<<<<<<< HEAD
-=======
-from typing import List, Union
-
->>>>>>> d9cf51e7
 import numpy as np
 from ichor.atoms.atom import Atom
 from typing import Union
@@ -17,14 +12,9 @@
     Atom objects that are in the same timestep. However, it is written in a way that any
     number of Atom instances can be grouped together if the user wants to do so.
 
-<<<<<<< HEAD
     e.g. if we have a trajectory of methanol (6 atoms) with 1000 timesteps, we will have 1000 Atoms instances. Each
     of the Atoms instances will hold 6 instances of the Atom class.
     """
-=======
-class Atoms:
-    ALF: List[List[str]] = []
->>>>>>> d9cf51e7
 
     def __init__(self, atoms=None):
 
@@ -186,31 +176,8 @@
         """Returns the features in a dictionary for this Atoms instance, corresponding to the features of each Atom instance held in this Atoms isinstance
         Features are calculated in the Atom class and concatenated to a 2d array here.
 
-<<<<<<< HEAD
         e.g. {"C1": np.array, "H2": np.array}
         """
-=======
-    def i(self, atom_name):
-        return [atom.atom_num for atom in self].index(atom_name)
-
-    @property
-    def features(self):
-        try:
-            return self._features
-        except AttributeError:
-            self.calculate_features()
-            self._features = [atom.features for atom in self]
-            return self._features
-
-    @property
-    def features_dict(self):
-        try:
-            return self._features_dict
-        except AttributeError:
-            self.calculate_features()
-            self._features = {atom.atom_num: atom.features for atom in self}
-            return self._features
->>>>>>> d9cf51e7
 
         return {atom.name: atom.features for atom in self}
 
@@ -242,22 +209,8 @@
                 f"Index {i} has to be of type int. Currently index is type {type(i)}"
             )
 
-<<<<<<< HEAD
         else:
             del self[i]
-=======
-    def __getitem__(self, i: Union[int, str]):
-        # TODO: fix this
-        # if isinstance(i, INT):
-        #     i = self.atoms.index(i.atom)
-        if isinstance(i, int):
-            return self._atoms[i]
-        elif isinstance(i, str):
-            for atom in self:
-                if i == atom.atom_num:
-                    return atom
-            raise KeyError(f"Atom '{i}' Not Found")
->>>>>>> d9cf51e7
 
     def __str__(self):
         return "\n".join([str(atom) for atom in self])
