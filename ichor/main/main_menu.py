<<<<<<< HEAD
from ichor.main.options_menu import options_menu
from ichor.main.queue import queue_menu
from ichor.main.tools_menu import tools_menu
from ichor.menu import Menu


def points_directory_menu(path):
    from ichor.main.make_models import make_models_menu
    from ichor.main.submit_gjfs import submit_gjfs
    from ichor.main.submit_wfns import submit_wfns

    with Menu(f"{path} Menu", space=True, back=True, exit=True) as menu:
        menu.add_option(
            "1",
            "Submit GJFs to Gaussian",
            submit_gjfs,
            kwargs={"directory": path},
        )
        menu.add_option(
            "2",
            "Submit WFNs to AIMAll",
            submit_wfns,
            kwargs={"directory": path},
        )
        menu.add_option(
            "3", "Make Models", make_models_menu, kwargs={"directory": path}
        )


def main_menu() -> None:
    from ichor.auto_run import auto_run
    from ichor.main.per_menu import auto_run_per_menu
    from ichor.globals import GLOBALS
    from ichor.main.adaptive_sampling import adaptive_sampling

    with Menu("ICHOR Main Menu", space=True, back=False, exit=True) as menu:
        menu.add_option(
            "1",
            "Training Set Menu",
            points_directory_menu,
            kwargs={"path": GLOBALS.FILE_STRUCTURE["training_set"]},
        )
        menu.add_option(
            "2",
            "Sample Pool Menu",
            points_directory_menu,
            kwargs={"path": GLOBALS.FILE_STRUCTURE["sample_pool"]},
        )
        menu.add_option(
            "3",
            "Validation Set Menu",
            points_directory_menu,
            kwargs={"path": GLOBALS.FILE_STRUCTURE["validation_set"]},
        )
        menu.add_option(
            "4",
            "Adaptive Sampling",
            adaptive_sampling,
            kwargs={
                "model_directory": GLOBALS.FILE_STRUCTURE["models"],
                "sample_pool_directory": GLOBALS.FILE_STRUCTURE["sample_pool"],
            },
        )
        menu.add_space()
        menu.add_option(
            "r",
            "Auto Run",
            auto_run,
        )
        menu.add_option("p", "Per-Value Auto Run", auto_run_per_menu)
        menu.add_space()
        menu.add_option("t", "Tools Menu", tools_menu)
        menu.add_option("o", "Options Menu", options_menu)
        menu.add_option("q", "Queue Menu", queue_menu)
=======
from ichor.main.tools_menu import tools_menu
from ichor.main.queue import queue_menu
from ichor.menu import Menu


def points_directory_menu(path: "Path"):
    """ Menu that shows up when the user wants to run jobs for a particular Points directory, such as the training set directory,
    validation set directory, or sample pool directory.

    :param path: A path object to the directory for which the menu is about.
    """
    from ichor.main.make_models import make_models_menu
    from ichor.main.submit_gjfs import submit_gjfs
    from ichor.main.submit_wfns import submit_wfns

    with Menu(f"{path} Menu", space=True, back=True, exit=True) as menu:
        menu.add_option(
            "1",
            "Submit GJFs to Gaussian",
            submit_gjfs,
            kwargs={"directory": path},  # which directory to submit gjfs from (TRAINING_SET, SAMPLE_POOL, etc.)
        )
        menu.add_option(
            "2",
            "Submit WFNs to AIMAll",
            submit_wfns,
            kwargs={"directory": path},
        )
        menu.add_option(
            "3", "Make Models", make_models_menu, kwargs={"directory": path}
        )


def main_menu() -> None:
    """Initialize the main menu Command Line Interface (CLI) for ICHOR. Other menus can then be accessed from this main menu."""

    from ichor.auto_run import auto_run
    from ichor.globals import GLOBALS
    from ichor.main.adaptive_sampling import adaptive_sampling

    # initialize an instance of Menu called menu and add construct the menu in the context manager
    with Menu("ICHOR Main Menu", space=True, back=False, exit=True) as menu:
        # add options to the instance `menu`
        menu.add_option(
            "1",
            "Training Set Menu",
            # the handler function in this case is points_directory_menu. This function gets called when the user selects option 1 in the menu.
            points_directory_menu,
            # give key word arguments which are passed to the handler function
            kwargs={"path": GLOBALS.FILE_STRUCTURE["training_set"]},  # get the Path of the training set from GLOBALS
        )
        menu.add_option(
            "2",
            "Sample Pool Menu",
            points_directory_menu,
            kwargs={"path": GLOBALS.FILE_STRUCTURE["sample_pool"]},
        )
        menu.add_option(
            "3",
            "Validation Set Menu",
            points_directory_menu,
            kwargs={"path": GLOBALS.FILE_STRUCTURE["validation_set"]},
        )
        menu.add_option(
            "4",
            "Adaptive Sampling",
            adaptive_sampling,
            kwargs={
                "model_directory": GLOBALS.FILE_STRUCTURE["models"],
                "sample_pool_directory": GLOBALS.FILE_STRUCTURE["sample_pool"],
            },
        )
        menu.add_space()  # add a blank line
        menu.add_option(
            "r", "Auto Run", auto_run,
        )
        menu.add_space()
        menu.add_option("t", "Tools Menu", tools_menu)
        menu.add_option("q", "Queue Menu", queue_menu)
>>>>>>> 40a9e1b4
<|MERGE_RESOLUTION|>--- conflicted
+++ resolved
@@ -1,4 +1,3 @@
-<<<<<<< HEAD
 from ichor.main.options_menu import options_menu
 from ichor.main.queue import queue_menu
 from ichor.main.tools_menu import tools_menu
@@ -6,84 +5,10 @@
 
 
 def points_directory_menu(path):
-    from ichor.main.make_models import make_models_menu
-    from ichor.main.submit_gjfs import submit_gjfs
-    from ichor.main.submit_wfns import submit_wfns
-
-    with Menu(f"{path} Menu", space=True, back=True, exit=True) as menu:
-        menu.add_option(
-            "1",
-            "Submit GJFs to Gaussian",
-            submit_gjfs,
-            kwargs={"directory": path},
-        )
-        menu.add_option(
-            "2",
-            "Submit WFNs to AIMAll",
-            submit_wfns,
-            kwargs={"directory": path},
-        )
-        menu.add_option(
-            "3", "Make Models", make_models_menu, kwargs={"directory": path}
-        )
-
-
-def main_menu() -> None:
-    from ichor.auto_run import auto_run
-    from ichor.main.per_menu import auto_run_per_menu
-    from ichor.globals import GLOBALS
-    from ichor.main.adaptive_sampling import adaptive_sampling
-
-    with Menu("ICHOR Main Menu", space=True, back=False, exit=True) as menu:
-        menu.add_option(
-            "1",
-            "Training Set Menu",
-            points_directory_menu,
-            kwargs={"path": GLOBALS.FILE_STRUCTURE["training_set"]},
-        )
-        menu.add_option(
-            "2",
-            "Sample Pool Menu",
-            points_directory_menu,
-            kwargs={"path": GLOBALS.FILE_STRUCTURE["sample_pool"]},
-        )
-        menu.add_option(
-            "3",
-            "Validation Set Menu",
-            points_directory_menu,
-            kwargs={"path": GLOBALS.FILE_STRUCTURE["validation_set"]},
-        )
-        menu.add_option(
-            "4",
-            "Adaptive Sampling",
-            adaptive_sampling,
-            kwargs={
-                "model_directory": GLOBALS.FILE_STRUCTURE["models"],
-                "sample_pool_directory": GLOBALS.FILE_STRUCTURE["sample_pool"],
-            },
-        )
-        menu.add_space()
-        menu.add_option(
-            "r",
-            "Auto Run",
-            auto_run,
-        )
-        menu.add_option("p", "Per-Value Auto Run", auto_run_per_menu)
-        menu.add_space()
-        menu.add_option("t", "Tools Menu", tools_menu)
-        menu.add_option("o", "Options Menu", options_menu)
-        menu.add_option("q", "Queue Menu", queue_menu)
-=======
-from ichor.main.tools_menu import tools_menu
-from ichor.main.queue import queue_menu
-from ichor.menu import Menu
-
-
-def points_directory_menu(path: "Path"):
     """ Menu that shows up when the user wants to run jobs for a particular Points directory, such as the training set directory,
     validation set directory, or sample pool directory.
 
-    :param path: A path object to the directory for which the menu is about.
+    :param path: A Path object to the directory for which the menu is about.
     """
     from ichor.main.make_models import make_models_menu
     from ichor.main.submit_gjfs import submit_gjfs
@@ -94,7 +19,7 @@
             "1",
             "Submit GJFs to Gaussian",
             submit_gjfs,
-            kwargs={"directory": path},  # which directory to submit gjfs from (TRAINING_SET, SAMPLE_POOL, etc.)
+            kwargs={"directory": path},  # which directory to submit gjfs from (TRAINING_SET, SAMPLE_POOL, etc.). Set by GLOBALS.FILE_STRUCTURE
         )
         menu.add_option(
             "2",
@@ -109,8 +34,8 @@
 
 def main_menu() -> None:
     """Initialize the main menu Command Line Interface (CLI) for ICHOR. Other menus can then be accessed from this main menu."""
-
     from ichor.auto_run import auto_run
+    from ichor.main.per_menu import auto_run_per_menu
     from ichor.globals import GLOBALS
     from ichor.main.adaptive_sampling import adaptive_sampling
 
@@ -123,7 +48,7 @@
             # the handler function in this case is points_directory_menu. This function gets called when the user selects option 1 in the menu.
             points_directory_menu,
             # give key word arguments which are passed to the handler function
-            kwargs={"path": GLOBALS.FILE_STRUCTURE["training_set"]},  # get the Path of the training set from GLOBALS
+            kwargs={"path": GLOBALS.FILE_STRUCTURE["training_set"]},  # get the Path of the training set from GLOBALS.FILE_STRUCTURE
         )
         menu.add_option(
             "2",
@@ -148,9 +73,12 @@
         )
         menu.add_space()  # add a blank line
         menu.add_option(
-            "r", "Auto Run", auto_run,
+            "r",
+            "Auto Run",
+            auto_run,
         )
+        menu.add_option("p", "Per-Value Auto Run", auto_run_per_menu)
         menu.add_space()
         menu.add_option("t", "Tools Menu", tools_menu)
-        menu.add_option("q", "Queue Menu", queue_menu)
->>>>>>> 40a9e1b4
+        menu.add_option("o", "Options Menu", options_menu)
+        menu.add_option("q", "Queue Menu", queue_menu)