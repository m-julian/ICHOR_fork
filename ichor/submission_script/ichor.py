--- conflicted
+++ resolved
@@ -1,36 +1,3 @@
-<<<<<<< HEAD
-import os
-import sys
-from pathlib import Path
-from typing import List, Optional
-
-from ichor.common.functools import classproperty
-from ichor.submission_script.python import PythonCommand
-
-
-class ICHORCommand(PythonCommand):
-    def __init__(
-        self, script: Optional[Path] = None, args: Optional[List[str]] = None
-    ):
-        PythonCommand.__init__(
-            self,
-            script or Path(sys.argv[0]).resolve(),
-            args if args is not None else [],
-        )
-
-        from ichor.arguments import Arguments
-        from ichor.globals import GLOBALS
-
-        self.args += [f"-c {Arguments.config_file}", f"-u {GLOBALS.UID}"]
-
-    @classproperty
-    def group(self) -> bool:
-        return False
-
-    def run_function(self, function_to_run, *args):
-        arg_str = " ".join(f'"{str(arg)}"' for arg in args)
-        self.args += [f"-f {function_to_run} {arg_str}"]
-=======
 import os
 import sys
 from pathlib import Path
@@ -70,5 +37,4 @@
     def run_function(self, function_to_run: str, *args):
         """ extends self.args with the function and function arguments that need to be executed to check output"""
         arg_str = " ".join(f'"{str(arg)}"' for arg in args)
-        self.args += [f"-f {function_to_run} {arg_str}"]
->>>>>>> 40a9e1b4
+        self.args += [f"-f {function_to_run} {arg_str}"]