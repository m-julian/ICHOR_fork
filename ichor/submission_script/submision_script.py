<<<<<<< HEAD
from pathlib import Path
from typing import List, Optional, Tuple

from ichor.batch_system import BATCH_SYSTEM, JobID
from ichor.common.functools import classproperty
from ichor.common.io import mkdir
from ichor.common.uid import set_uid
from ichor.submission_script.command_group import CommandGroup
from ichor.submission_script.data_lock import DataLock


class SubmissionScript:
    def __init__(self, path: Path):
        self.path = Path(path)
        self.commands = []

    @classproperty
    def filetype(self) -> str:
        return ".sh"

    def add_command(self, command):
        self.commands += [command]

    @property
    def ncores(self) -> int:
        return max(command.ncores for command in self.grouped_commands)

    @property
    def default_options(self) -> List[str]:
        from ichor.globals import GLOBALS

        mkdir(GLOBALS.FILE_STRUCTURE["outputs"])
        mkdir(GLOBALS.FILE_STRUCTURE["errors"])

        options = [
            BATCH_SYSTEM.change_working_directory(GLOBALS.CWD),
            BATCH_SYSTEM.output_directory(
                GLOBALS.FILE_STRUCTURE["outputs"].resolve()
            ),
            BATCH_SYSTEM.error_directory(
                GLOBALS.FILE_STRUCTURE["errors"].resolve()
            ),
        ]

        if self.ncores > 1:
            options += [BATCH_SYSTEM.parallel_environment(self.ncores)]

        return options

    @property
    def options(self) -> List[str]:
        options = []
        for command in self.grouped_commands:
            options += command.options
        return list(set(options + self.default_options))

    @property
    def modules(self) -> List[str]:
        from ichor.globals import GLOBALS

        modules = []
        for command in self.grouped_commands:
            modules += command.modules[GLOBALS.MACHINE]
        return list(set(modules))

    def group_commands(self) -> List[CommandGroup]:
        commands = []
        command_group = CommandGroup()
        command_type = None
        for command in self.commands:
            if type(command) != command_type or not command.group:
                if command_group:
                    commands += [command_group]
                    command_group = CommandGroup()
                command_type = type(command)
            command_group += [command]
        if command_group:
            commands += [command_group]
        return commands

    @property
    def grouped_commands(self):
        return self.group_commands()

    @classproperty
    def separator(self):
        return ","

    @classproperty
    def datafile_var(self) -> str:
        return "ICHOR_DATFILE"

    @classmethod
    def arr(cls, n):
        return f"arr{n + 1}"

    @classmethod
    def array_index(cls, n):
        return f"${{{cls.arr(n)}[${BATCH_SYSTEM.TaskID}-1]}}"

    @classmethod
    def var(cls, n):
        return f"var{n + 1}"

    def write_datafile(self, datafile: Path, data: List[List[str]]) -> None:
        if not DataLock.locked:
            mkdir(datafile.parent)
            with open(datafile, "w") as f:
                for cmd_data in data:
                    f.write(f"{self.separator.join(map(str, cmd_data))}\n")

    def read_datafile_str(self, datafile: Path, data: List[List[str]]) -> str:
        ndata = len(data[0])

        datafile_str = f"{self.datafile_var}={datafile.absolute()}"

        read_datafile_str = "".join(
            f"{self.arr(i)}=()\n" for i in range(ndata)
        )
        read_datafile_str += (
            f"while IFS={self.separator} read -r "
            f"{' '.join(self.var(i) for i in range(ndata))}\n"
        )
        read_datafile_str += "do\n"
        for i in range(ndata):
            read_datafile_str += f"    {self.arr(i)}+=(${self.var(i)})\n"
        read_datafile_str += f"done < ${self.datafile_var}\n"

        return f"{datafile_str}\n{read_datafile_str}"

    def setup_datafile(
        self, datafile: Path, data: List[List[str]]
    ) -> Tuple[List[str], str]:
        self.write_datafile(datafile, data)
        datafile_str = self.read_datafile_str(datafile, data)
        datafile_variables = [self.array_index(i) for i in range(len(data[0]))]
        set_uid()
        return datafile_variables, datafile_str

    def write(self):
        from ichor.globals import GLOBALS

        mkdir(self.path.parent)

        with open(self.path, "w") as f:
            njobs = max(
                len(command_group) for command_group in self.grouped_commands
            )

            f.write("#!/bin/bash -l\n")
            for option in self.options:
                f.write(f"#{BATCH_SYSTEM.OptionCmd} {option}\n")
            if njobs > 1:
                f.write(
                    f"#{BATCH_SYSTEM.OptionCmd} {BATCH_SYSTEM.array_job(njobs)}\n"
                )
            else:
                f.write(f"{BATCH_SYSTEM.TaskID}=1\n")

            if self.ncores > 1:
                f.write(f"export OMP_NUM_THREADS={self.ncores}\n")
                f.write(f"export OMP_PROC_BIND=true\n")

            for module in self.modules:
                f.write(f"module load {module}\n")

            for command_group in self.grouped_commands:
                command_variables = []
                if command_group.data:
                    datafile = GLOBALS.FILE_STRUCTURE["datafiles"] / Path(
                        str(GLOBALS.UID)
                    )
                    command_group_data = [
                        command.data for command in command_group
                    ]
                    datafile_vars, datafile_str = self.setup_datafile(
                        datafile, command_group_data
                    )
                    command_variables += datafile_vars
                    f.write(f"{datafile_str}\n")
                f.write(f"{command_group.repr(command_variables)}\n")

    def submit(self, hold: Optional[JobID] = None) -> Optional[JobID]:
        from ichor.globals import GLOBALS

        if not GLOBALS.SUBMITTED:
            return BATCH_SYSTEM.submit_script(self.path, hold)

    def __enter__(self):
        return self

    def __exit__(self, exc_type, exc_val, exc_tb):
        self.write()
=======
from pathlib import Path
from typing import List, Optional, Tuple

from ichor.batch_system import BATCH_SYSTEM, JobID
from ichor.common.functools import classproperty
from ichor.common.io import mkdir
from ichor.common.uid import set_uid
from ichor.submission_script.command_group import CommandGroup
from ichor.submission_script.data_lock import DataLock


class SubmissionScript:
    """
    A class that can be used to construct submission scripts for various programs such as Gaussian and AIMALL.
    :param path: A path to a submission script (such as GAUSSIAN.sh and AIMALL.sh). These .sh files are submitted as jobs to CSF3/FFLUXLAB.
    These job scripts will have different contents depending on the number of cores selected, the number of tasks to do (if running an array job), etc.,
    so they need to be written out dynamically depending on what is going to be ran.
    """
    def __init__(self, path: Path):
        self.path = Path(path)
        self.commands = []  # a list of commands to be submitted to batch system

    @classproperty
    def filetype(self) -> str:
        """The extension of the submission script file. Will always be .sh (a shell script)"""
        return ".sh"

    def add_command(self, command):
        """Add a command to the list of commands."""
        self.commands += [command]

    @property
    def ncores(self) -> int:
        """Number of cores to be used for the job."""
        return max(command.ncores for command in self.grouped_commands)

    @property
    def default_options(self) -> List[str]:
        """ Returns a list of default options to use in a submission script for a job.
        This list contaning the current working directory, the output directory (where .o files are written),
        the errors directory (where .e files are witten). If the number of cores is more than 1, the keyword
        needed when specifying more than 1 cores is also written to the options list. This keyword depends on
        the system on which the job is ran, as well as on the number of cores that the job needs."""
        from ichor.globals import GLOBALS

        mkdir(GLOBALS.FILE_STRUCTURE["outputs"])
        mkdir(GLOBALS.FILE_STRUCTURE["errors"])

        # change current working directory to directory from which ICHOR is launched.
        # make the paths to outputs and errors absolute
        options = [
            BATCH_SYSTEM.change_working_directory(GLOBALS.CWD),
            BATCH_SYSTEM.output_directory(
                GLOBALS.FILE_STRUCTURE["outputs"].resolve()
            ),
            BATCH_SYSTEM.error_directory(
                GLOBALS.FILE_STRUCTURE["errors"].resolve()
            ),
        ]

        # if the number of cores is more than 1, have to add additional options
        if self.ncores > 1:
            options += [BATCH_SYSTEM.parallel_environment(self.ncores)]

        return options

    @property
    def options(self) -> List[str]:
        """ Return the complete list of options (default options + other options that are specific to the job). """
        options = []
        for command in self.grouped_commands:
            options += command.options
        # do not duplicate commands
        return list(set(options + self.default_options))

    @property
    def modules(self) -> List[str]:
        """ Returns a list of modules that need to be loaded before a job can be ran. """
        from ichor.globals import GLOBALS

        modules = []
        for command in self.grouped_commands:
            modules += command.modules[GLOBALS.MACHINE] # modules depend on which machine (CSF/FFLUXLAB) we are currently on
        return list(set(modules))

    def group_commands(self) -> List[CommandGroup]:
        """ Group commands if they need to be submitted into an array job. These commands will all be the same type, i.e. they
        will all be Gaussian jobs, or AIMALL jobs. Sometimes ICHOR needs to be ran after the job is complete (for example ICHOR needs
        to be ran after a FEREBUS job in order to do adaptive sampling). """
        commands = []
        command_group = CommandGroup()  # make a new command group
        command_type = None
        # matt_todo: not really sure what this  is doing. Is this to make a group of Gaussian jobs for example to run in a job array?
        # matt_todo: also command.group is only defined for ICHORCommand jobs. Maybe then modify the for loop to be more explicit.
        # iterate over each command instance that has been added to self.commands
        for command in self.commands:
            # if the command is not equal to command_type or commands.group is set to False (group method defined in CommandLine class, default True)
            if type(command) != command_type or not command.group:
                if len(command_group) > 0:  # just for first iteration of the loop
                    commands += [command_group]
                    command_group = CommandGroup()
                command_type = type(command)
            command_group += [command]
        # commands = [CommandGroup([GaussianCommand(), GaussianCommand()]), CommandGroup([IchorCommand])]
        # [[Gaussian], [Ichor], [Aimall]]

        # In one job script file
        # Gaussian part
        # ichor part
        # Aimall part

        if len(command_group) > 0:
            commands += [command_group]
        return commands

        # ICHOR_SUBMIT_GJF
        # GAUSSIAN commands
        # ICHOR_SUBMIT_WFNS
        # AIMALL commands

    # matt_todo: why is a separate method needed? Make the top group_commands method into a property and rename it so there are not two methods
    @property
    def grouped_commands(self):
        return self.group_commands()

    # matt_todo: These just return constant things, so there is no need for classproperty here I think. Can make into class variables
    @classproperty
    def separator(self):
        """ Returns the separator which is used to separate names of files in the datafiles (files with random UID names)
        which are written by ICHOR."""
        return ","

    @classproperty
    def datafile_var(self) -> str:
        """ Returns the name of the variable which is used to store the location of the datafile for the given job."""
        return "ICHOR_DATFILE"

    @classmethod
    def arr(cls, n):
        """ Returns the keyword which is used to select array jobs. Since array jobs start at 1 instead of 0, 1 needs to be added
        to the array size. """
        return f"arr{n + 1}"

    @classmethod
    def array_index(cls, n):
        """ Returns the keywords used to run an array job through a program such as Gaussian.

        .. note::
            For example, this line in GAUSSIAN.sh (the submission script for Gaussian) is
            g09 ${arr1[$SGE_TASK_ID-1]} ${arr2[$SGE_TASK_ID-1]}
            The g09 is the program (however this depend on which system you are on). The rest is what is returned by this method.
        """
        # matt_todo: pretty sure you do not need two of the {{ }} on each side
        return f"${{{cls.arr(n)}[${BATCH_SYSTEM.TaskID}-1]}}"

    @classmethod
    def var(cls, n):
        return f"var{n + 1}"

    def write_datafile(self, datafile: Path, data: List[List[str]]) -> None:
        """ Write the datafile to disk. All datafiles are stored in GLOBALS.FILE_STRUCTURE["datafiles"]. Each line of the
        datafile contains text that corresponds to the inputs and output file names. These are separated by self.separator, which is a comma.

        .. note::
            For example, a datafile, which has a random name (which is the GLOBALS.UID) contains lines in the form of:
            WATER0001.gjf,WATER0001.gau
            WATER0002.gjf,WATER0002.gau
            ...
        """
        if not DataLock.locked:
            mkdir(datafile.parent)
            with open(datafile, "w") as f:
                for cmd_data in data:
                    # matt_todo: self.separator should be SubmissionScript.separator because separator is a class property
                    # matt_todo: not sure if the map is needed as you have made them strings in GaussianCommand.data anyway, so they
                    # should already be strings
                    f.write(f"{self.separator.join(map(str, cmd_data))}\n")

    # matt_todo: I this this method could be renamed and some of the variables as well, because it doesn't really read a datafile string,
    # matt_todo: it just construct the strings needed to make the arrays for the datafiles
    # matt_todo: maybe call it setup_script_arrays or something like that
    def read_datafile_str(self, datafile: Path, data: List[List[str]]) -> str:
        """ Forms the strings for array jobs which are then written to the submission script to specify the number of 
        tasks in the array job and things like that. Easiest to see if you have GAUSSIAN.sh or another submission script opened.
        """
        # matt_todo: make used of classproperty so SubmissionScript.datafile_var instead of self.datafile_var. I think that will make it easier to read
        # matt_todo: really I think some of these can be made into class variables since they are constant, no need of classproperty here

        # number of files needeed for one of the tasks in the array job
        ndata = len(data[0])

        # absolute location of datafile on disk
        datafile_str = f"{self.datafile_var}={datafile.absolute()}"

        # writes out the number of arrays needed for the job
        # matt_todo: since using a for loop below, maybe use a for loop here as well to make it more readable
        read_datafile_str = "".join(
            f"{self.arr(i)}=()\n" for i in range(ndata)
        )
        
        # writes out the while loop needed to read in files names into their corresponding arrays
        # -r option prevents backslashes from being treated as escape characters
        read_datafile_str += (
            f"while IFS={self.separator} read -r "
            f"{' '.join(self.var(i) for i in range(ndata))}\n"
        )
        read_datafile_str += "do\n"
        for i in range(ndata):
            read_datafile_str += f"    {self.arr(i)}+=(${self.var(i)})\n"
        read_datafile_str += f"done < ${self.datafile_var}\n"

        return f"{datafile_str}\n{read_datafile_str}"

    def setup_datafile(
        self, datafile: Path, data: List[List[str]]
    ) -> Tuple[List[str], str]:
        """ Calls write_datafile which writes the datafile to disk (if it is not locked). Then it reads 
   
        :param datafile: Path object that points to a datafile location (which is going to be written now by write_datafile)
        :param data: A list of lists. Each inner list contains strings which are the names of the inputs and output files.
        """
        self.write_datafile(datafile, data)
        datafile_str = self.read_datafile_str(datafile, data)
        datafile_variables = [self.array_index(i) for i in range(len(data[0]))]
        set_uid()
        return datafile_variables, datafile_str

    def write(self):
        from ichor.globals import GLOBALS

        mkdir(self.path.parent)

        with open(self.path, "w") as f:
            njobs = max(
                len(command_group) for command_group in self.grouped_commands
            )

            f.write("#!/bin/bash -l\n")
            # write any options to be given to the batch system, such as working directory, where to write outputs/errors, etc.
            for option in self.options:
                f.write(f"#{BATCH_SYSTEM.OptionCmd} {option}\n")
            # if writing an array jobs, then the batch system needs to know that
            # on SGE, this is given by the #$ -t 1-{njobs}. SGE starts counting from 1 instead of 0.
            if njobs > 1:
                f.write(
                    f"#{BATCH_SYSTEM.OptionCmd} {BATCH_SYSTEM.array_job(njobs)}\n"
                )
            else:
                f.write(f"{BATCH_SYSTEM.TaskID}=1\n")

            # if job or array job is going to use more than 1 cores, then we need extra things to write.
            if self.ncores > 1:
                f.write(f"export OMP_NUM_THREADS={self.ncores}\n")
                f.write(f"export OMP_PROC_BIND=true\n")  # give physical cores

            # load any modules required for the job
            for module in self.modules:
                f.write(f"module load {module}\n")

            for command_group in self.grouped_commands:
                command_variables = []
                if command_group.data:  # Gaussian, Ferebus, AIMALL jobs need access to datafiles
                    datafile = GLOBALS.FILE_STRUCTURE["datafiles"] / Path(
                        str(GLOBALS.UID)
                    )
                    # get the data that is needed for each command in a command group
                    # for example, if the command is a Gaussian command, then we need an input file (.gjf) and an output file (.gau)
                    # command_group_data is a list of lists. Each inner list has input/output files
                    command_group_data = [
                        command.data for command in command_group
                    ]
                    # datafile_vars is a list of strings corresponding to the arrays that need to be used by the program we are running (eg. Gaussian)
                    # datafile_str is the rest of the stuff that sets up the arrays used for the array job in the submission script
                    datafile_vars, datafile_str = self.setup_datafile(
                        datafile, command_group_data
                    )
                    command_variables += datafile_vars
                    f.write(f"{datafile_str}\n")  # write the array job parts to the submission script
                f.write(f"{command_group.repr(command_variables)}\n")  # see class GaussianCommand for example

    def submit(self, hold: Optional[JobID] = None) -> Optional[JobID]:
        from ichor.globals import GLOBALS

        if not GLOBALS.SUBMITTED:
            return BATCH_SYSTEM.submit_script(self.path, hold)

    # matt_todo: Is the SubmissionScript class used as a context manager somewhere?
    def __enter__(self):
        return self

    # matt_todo: some of the arguments are not used inside the __exit__ method
    def __exit__(self, exc_type, exc_val, exc_tb):
        self.write()
>>>>>>> 40a9e1b4
<|MERGE_RESOLUTION|>--- conflicted
+++ resolved
@@ -1,198 +1,3 @@
-<<<<<<< HEAD
-from pathlib import Path
-from typing import List, Optional, Tuple
-
-from ichor.batch_system import BATCH_SYSTEM, JobID
-from ichor.common.functools import classproperty
-from ichor.common.io import mkdir
-from ichor.common.uid import set_uid
-from ichor.submission_script.command_group import CommandGroup
-from ichor.submission_script.data_lock import DataLock
-
-
-class SubmissionScript:
-    def __init__(self, path: Path):
-        self.path = Path(path)
-        self.commands = []
-
-    @classproperty
-    def filetype(self) -> str:
-        return ".sh"
-
-    def add_command(self, command):
-        self.commands += [command]
-
-    @property
-    def ncores(self) -> int:
-        return max(command.ncores for command in self.grouped_commands)
-
-    @property
-    def default_options(self) -> List[str]:
-        from ichor.globals import GLOBALS
-
-        mkdir(GLOBALS.FILE_STRUCTURE["outputs"])
-        mkdir(GLOBALS.FILE_STRUCTURE["errors"])
-
-        options = [
-            BATCH_SYSTEM.change_working_directory(GLOBALS.CWD),
-            BATCH_SYSTEM.output_directory(
-                GLOBALS.FILE_STRUCTURE["outputs"].resolve()
-            ),
-            BATCH_SYSTEM.error_directory(
-                GLOBALS.FILE_STRUCTURE["errors"].resolve()
-            ),
-        ]
-
-        if self.ncores > 1:
-            options += [BATCH_SYSTEM.parallel_environment(self.ncores)]
-
-        return options
-
-    @property
-    def options(self) -> List[str]:
-        options = []
-        for command in self.grouped_commands:
-            options += command.options
-        return list(set(options + self.default_options))
-
-    @property
-    def modules(self) -> List[str]:
-        from ichor.globals import GLOBALS
-
-        modules = []
-        for command in self.grouped_commands:
-            modules += command.modules[GLOBALS.MACHINE]
-        return list(set(modules))
-
-    def group_commands(self) -> List[CommandGroup]:
-        commands = []
-        command_group = CommandGroup()
-        command_type = None
-        for command in self.commands:
-            if type(command) != command_type or not command.group:
-                if command_group:
-                    commands += [command_group]
-                    command_group = CommandGroup()
-                command_type = type(command)
-            command_group += [command]
-        if command_group:
-            commands += [command_group]
-        return commands
-
-    @property
-    def grouped_commands(self):
-        return self.group_commands()
-
-    @classproperty
-    def separator(self):
-        return ","
-
-    @classproperty
-    def datafile_var(self) -> str:
-        return "ICHOR_DATFILE"
-
-    @classmethod
-    def arr(cls, n):
-        return f"arr{n + 1}"
-
-    @classmethod
-    def array_index(cls, n):
-        return f"${{{cls.arr(n)}[${BATCH_SYSTEM.TaskID}-1]}}"
-
-    @classmethod
-    def var(cls, n):
-        return f"var{n + 1}"
-
-    def write_datafile(self, datafile: Path, data: List[List[str]]) -> None:
-        if not DataLock.locked:
-            mkdir(datafile.parent)
-            with open(datafile, "w") as f:
-                for cmd_data in data:
-                    f.write(f"{self.separator.join(map(str, cmd_data))}\n")
-
-    def read_datafile_str(self, datafile: Path, data: List[List[str]]) -> str:
-        ndata = len(data[0])
-
-        datafile_str = f"{self.datafile_var}={datafile.absolute()}"
-
-        read_datafile_str = "".join(
-            f"{self.arr(i)}=()\n" for i in range(ndata)
-        )
-        read_datafile_str += (
-            f"while IFS={self.separator} read -r "
-            f"{' '.join(self.var(i) for i in range(ndata))}\n"
-        )
-        read_datafile_str += "do\n"
-        for i in range(ndata):
-            read_datafile_str += f"    {self.arr(i)}+=(${self.var(i)})\n"
-        read_datafile_str += f"done < ${self.datafile_var}\n"
-
-        return f"{datafile_str}\n{read_datafile_str}"
-
-    def setup_datafile(
-        self, datafile: Path, data: List[List[str]]
-    ) -> Tuple[List[str], str]:
-        self.write_datafile(datafile, data)
-        datafile_str = self.read_datafile_str(datafile, data)
-        datafile_variables = [self.array_index(i) for i in range(len(data[0]))]
-        set_uid()
-        return datafile_variables, datafile_str
-
-    def write(self):
-        from ichor.globals import GLOBALS
-
-        mkdir(self.path.parent)
-
-        with open(self.path, "w") as f:
-            njobs = max(
-                len(command_group) for command_group in self.grouped_commands
-            )
-
-            f.write("#!/bin/bash -l\n")
-            for option in self.options:
-                f.write(f"#{BATCH_SYSTEM.OptionCmd} {option}\n")
-            if njobs > 1:
-                f.write(
-                    f"#{BATCH_SYSTEM.OptionCmd} {BATCH_SYSTEM.array_job(njobs)}\n"
-                )
-            else:
-                f.write(f"{BATCH_SYSTEM.TaskID}=1\n")
-
-            if self.ncores > 1:
-                f.write(f"export OMP_NUM_THREADS={self.ncores}\n")
-                f.write(f"export OMP_PROC_BIND=true\n")
-
-            for module in self.modules:
-                f.write(f"module load {module}\n")
-
-            for command_group in self.grouped_commands:
-                command_variables = []
-                if command_group.data:
-                    datafile = GLOBALS.FILE_STRUCTURE["datafiles"] / Path(
-                        str(GLOBALS.UID)
-                    )
-                    command_group_data = [
-                        command.data for command in command_group
-                    ]
-                    datafile_vars, datafile_str = self.setup_datafile(
-                        datafile, command_group_data
-                    )
-                    command_variables += datafile_vars
-                    f.write(f"{datafile_str}\n")
-                f.write(f"{command_group.repr(command_variables)}\n")
-
-    def submit(self, hold: Optional[JobID] = None) -> Optional[JobID]:
-        from ichor.globals import GLOBALS
-
-        if not GLOBALS.SUBMITTED:
-            return BATCH_SYSTEM.submit_script(self.path, hold)
-
-    def __enter__(self):
-        return self
-
-    def __exit__(self, exc_type, exc_val, exc_tb):
-        self.write()
-=======
 from pathlib import Path
 from typing import List, Optional, Tuple
 
@@ -485,5 +290,4 @@
 
     # matt_todo: some of the arguments are not used inside the __exit__ method
     def __exit__(self, exc_type, exc_val, exc_tb):
-        self.write()
->>>>>>> 40a9e1b4
+        self.write()