<<<<<<< HEAD
from pathlib import Path

from ichor.submission_script.aimall import AIMAllCommand
from ichor.submission_script.check_manager import (CheckManager, default_check,
                                                   print_completed)
from ichor.submission_script.data_lock import DataLock
from ichor.submission_script.ferebus import FerebusCommand
from ichor.submission_script.gaussian import GaussianCommand
from ichor.submission_script.ichor import ICHORCommand
from ichor.submission_script.python import PythonCommand
from ichor.submission_script.submision_script import SubmissionScript
from ichor.submission_script.timing_manager import TimingManager


def prepend_script_directory(paths):
    from ichor.globals import GLOBALS

    for key, val in paths.items():
        if isinstance(val, dict):
            paths[key] = prepend_script_directory(paths)
        else:
            paths[key] = GLOBALS.FILE_STRUCTURE["scripts"] / val
    return paths


class ScriptNames(dict):
    def __getitem__(self, item):
        from ichor.globals import GLOBALS

        script = super().__getitem__(item)
        if isinstance(script, (str, Path)):
            return GLOBALS.FILE_STRUCTURE["scripts"] / script
        else:
            return script


SCRIPT_NAMES = ScriptNames(
    {
        "gaussian": "GAUSSIAN.sh",
        "aimall": "AIMALL.sh",
        "ferebus": "FEREBUS.sh",
        "ichor": ScriptNames(
            {
                "gaussian": "ICHOR_GAUSSIAN.sh",
                "aimall": "ICHOR_AIMALL.sh",
                "ferebus": "ICHOR_FEREBUS.sh",
                "adaptive_sampling": "ICHOR_ADAPTIVE_SAMPLING.sh",
                "make_sets": "ICHOR_MAKE_SETS.sh",
            }
        ),
    }
)

__all__ = [
    "SubmissionScript",
    "GaussianCommand",
    "AIMAllCommand",
    "FerebusCommand",
    "PythonCommand",
    "ICHORCommand",
    "DataLock",
    "TimingManager",
    "SCRIPT_NAMES",
    "CheckManager",
    "print_completed",
    "default_check",
]
=======
from pathlib import Path

from ichor.submission_script.aimall import AIMAllCommand
from ichor.submission_script.check_manager import (CheckManager, default_check,
                                                   print_completed)
from ichor.submission_script.data_lock import DataLock
from ichor.submission_script.ferebus import FerebusCommand
from ichor.submission_script.gaussian import GaussianCommand
from ichor.submission_script.ichor import ICHORCommand
from ichor.submission_script.python import PythonCommand
from ichor.submission_script.submision_script import SubmissionScript
from ichor.submission_script.timing_manager import TimingManager


def prepend_script_directory(paths):
    from ichor.globals import GLOBALS

    for key, val in paths.items():
        if isinstance(val, dict):
            paths[key] = prepend_script_directory(paths)
        else:
            paths[key] = GLOBALS.FILE_STRUCTURE["scripts"] / val
    return paths


class ScriptNames(dict):
    """A helper class which retruns the full path of a particular script that is used to submit job files
    for programs like Guassian and AIMALL. All the script files are stored into a directory GLOBALS.FILE_STRUCTURE["scripts"].
    These scripts are submitted to compute nodes on CSF3/FFLUXLAB which initiates a job."""

    def __getitem__(self, item: str):
        """
        :param item: a key which corresponds to a particular script file. See SCRIPT_NAMES.
        """
        from ichor.globals import GLOBALS  # import globals as the paths to the script directory is defined there

        script = super().__getitem__(item)  # call dict __getitem__ method to get the script name (the value corresponding to the given key)
        # if an ichor script, you have to do SCRIPT_NAMES["ichor"]["gaussian"] as SCRIPT_NAMES["ichor"] retruns a ScriptNames type object
        # then the second time this object is indexed with ["gaussian"], it will be an instance of "str", so this if statement will be executed
        if isinstance(script, (str, Path)):
            return GLOBALS.FILE_STRUCTURE["scripts"] / script  # append the script name to the path where the scripts are located
        else:
            return script


SCRIPT_NAMES = ScriptNames(
    {
        "gaussian": "GAUSSIAN.sh",
        "aimall": "AIMALL.sh",
        "ferebus": "FEREBUS.sh",
        "ichor": ScriptNames(
            {
                "gaussian": "ICHOR_GAUSSIAN.sh",
                "aimall": "ICHOR_AIMALL.sh",
                "ferebus": "ICHOR_FEREBUS.sh",
                "adaptive_sampling": "ICHOR_ADAPTIVE_SAMPLING.sh",
                "make_sets": "ICHOR_MAKE_SETS.sh"
            }
        ),
    }
)

__all__ = [
    "SubmissionScript",
    "GaussianCommand",
    "AIMAllCommand",
    "FerebusCommand",
    "PythonCommand",
    "ICHORCommand",
    "DataLock",
    "TimingManager",
    "SCRIPT_NAMES",
    "CheckManager",
    "print_completed",
    "default_check",
]
>>>>>>> 40a9e1b4
<|MERGE_RESOLUTION|>--- conflicted
+++ resolved
@@ -1,4 +1,3 @@
-<<<<<<< HEAD
 from pathlib import Path
 
 from ichor.submission_script.aimall import AIMAllCommand
@@ -25,12 +24,20 @@
 
 
 class ScriptNames(dict):
+    """A helper class which retruns the full path of a particular script that is used to submit job files
+    for programs like Guassian and AIMALL. All the script files are stored into a directory GLOBALS.FILE_STRUCTURE["scripts"].
+    These scripts are submitted to compute nodes on CSF3/FFLUXLAB which initiates a job."""
     def __getitem__(self, item):
-        from ichor.globals import GLOBALS
+        """
+        :param item: a key which corresponds to a particular script file value. See SCRIPT_NAMES.
+        """
+        from ichor.globals import GLOBALS  # import globals as the paths to the script directory is defined there
 
-        script = super().__getitem__(item)
+        script = super().__getitem__(item)  # call dict __getitem__ method to get the script name (the value corresponding to the given key)
+        # if an ichor script, you have to do SCRIPT_NAMES["ichor"]["gaussian"] as SCRIPT_NAMES["ichor"] retruns a ScriptNames type object
+        # then the second time this object is indexed with ["gaussian"], it will be an instance of "str", so this if statement will be executed
         if isinstance(script, (str, Path)):
-            return GLOBALS.FILE_STRUCTURE["scripts"] / script
+            return GLOBALS.FILE_STRUCTURE["scripts"] / script  # append the script name to the path where the scripts are located
         else:
             return script
 
@@ -65,82 +72,4 @@
     "CheckManager",
     "print_completed",
     "default_check",
-]
-=======
-from pathlib import Path
-
-from ichor.submission_script.aimall import AIMAllCommand
-from ichor.submission_script.check_manager import (CheckManager, default_check,
-                                                   print_completed)
-from ichor.submission_script.data_lock import DataLock
-from ichor.submission_script.ferebus import FerebusCommand
-from ichor.submission_script.gaussian import GaussianCommand
-from ichor.submission_script.ichor import ICHORCommand
-from ichor.submission_script.python import PythonCommand
-from ichor.submission_script.submision_script import SubmissionScript
-from ichor.submission_script.timing_manager import TimingManager
-
-
-def prepend_script_directory(paths):
-    from ichor.globals import GLOBALS
-
-    for key, val in paths.items():
-        if isinstance(val, dict):
-            paths[key] = prepend_script_directory(paths)
-        else:
-            paths[key] = GLOBALS.FILE_STRUCTURE["scripts"] / val
-    return paths
-
-
-class ScriptNames(dict):
-    """A helper class which retruns the full path of a particular script that is used to submit job files
-    for programs like Guassian and AIMALL. All the script files are stored into a directory GLOBALS.FILE_STRUCTURE["scripts"].
-    These scripts are submitted to compute nodes on CSF3/FFLUXLAB which initiates a job."""
-
-    def __getitem__(self, item: str):
-        """
-        :param item: a key which corresponds to a particular script file. See SCRIPT_NAMES.
-        """
-        from ichor.globals import GLOBALS  # import globals as the paths to the script directory is defined there
-
-        script = super().__getitem__(item)  # call dict __getitem__ method to get the script name (the value corresponding to the given key)
-        # if an ichor script, you have to do SCRIPT_NAMES["ichor"]["gaussian"] as SCRIPT_NAMES["ichor"] retruns a ScriptNames type object
-        # then the second time this object is indexed with ["gaussian"], it will be an instance of "str", so this if statement will be executed
-        if isinstance(script, (str, Path)):
-            return GLOBALS.FILE_STRUCTURE["scripts"] / script  # append the script name to the path where the scripts are located
-        else:
-            return script
-
-
-SCRIPT_NAMES = ScriptNames(
-    {
-        "gaussian": "GAUSSIAN.sh",
-        "aimall": "AIMALL.sh",
-        "ferebus": "FEREBUS.sh",
-        "ichor": ScriptNames(
-            {
-                "gaussian": "ICHOR_GAUSSIAN.sh",
-                "aimall": "ICHOR_AIMALL.sh",
-                "ferebus": "ICHOR_FEREBUS.sh",
-                "adaptive_sampling": "ICHOR_ADAPTIVE_SAMPLING.sh",
-                "make_sets": "ICHOR_MAKE_SETS.sh"
-            }
-        ),
-    }
-)
-
-__all__ = [
-    "SubmissionScript",
-    "GaussianCommand",
-    "AIMAllCommand",
-    "FerebusCommand",
-    "PythonCommand",
-    "ICHORCommand",
-    "DataLock",
-    "TimingManager",
-    "SCRIPT_NAMES",
-    "CheckManager",
-    "print_completed",
-    "default_check",
-]
->>>>>>> 40a9e1b4
+]