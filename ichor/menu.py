<<<<<<< HEAD
import os
import sys
from typing import Callable, List
from uuid import uuid4

from ichor.problem_finder import ProblemFinder
from ichor.tab_completer import ListCompleter


class Menu(object):
    def __init__(
        self,
        title: str = None,
        options: List = None,
        message: str = None,
        prompt: str = ">>",
        refresh: Callable = lambda *args: None,
        auto_clear: bool = True,
        enable_problems: bool = False,
        auto_close: bool = False,
        space=False,
        back=False,
        exit=False,
    ):
        self.title = title
        self.options = None
        if options is None:
            options = []
        self.set_options(options)
        self.is_title_enabled = title is not None
        self.message = message
        self.is_message_enabled = message is not None
        self.refresh = None
        self.set_refresh(refresh)
        self.prompt = prompt
        self.is_open = None
        self.auto_clear = auto_clear
        self.auto_close = auto_close
        self.problems_enabled = enable_problems

        self.gap_ids = []
        self.message_ids = []
        self.wait_options = []
        self.close_options = []
        self.hidden_options = []

        self.space = space
        self.back = back
        self.exit = exit

    def set_options(self, options):
        original = self.options
        self.options = {}
        try:
            for option in options:
                if not isinstance(option, tuple):
                    raise TypeError(option, "option is not a tuple")
                if len(option) < 2:
                    raise ValueError(option, "option is missing a handler")
                kwargs = option[3] if len(option) == 3 else {}
                self.add_option(option[0], option[1], kwargs)
        except (TypeError, ValueError) as e:
            self.options = original
            raise e

    def set_title(self, title):
        self.title = title

    def set_title_enabled(self, is_enabled):
        self.is_title_enabled = is_enabled

    def set_message(self, message):
        self.message = message

    def set_message_enabled(self, is_enabled):
        self.is_message_enabled = is_enabled

    def set_prompt(self, prompt):
        self.prompt = prompt

    def set_refresh(self, refresh):
        if not callable(refresh):
            raise TypeError(refresh, "refresh is not callable")
        self.refresh = refresh

    def clear_options(self):
        self.options = None

        self.gap_ids = []
        self.message_ids = []
        self.wait_options = []
        self.close_options = []
        self.hidden_options = []

        self.set_options([])

    def get_options(self, include_hidden=True):
        return [
            label
            for label, option in self.options.items()
            if label not in self.gap_ids
            and label not in self.message_ids
            and (label not in self.hidden_options or include_hidden)
        ]

    def add_option(
        self,
        label,
        name,
        handler,
        kwargs=None,
        wait=False,
        auto_close=False,
        hidden=False,
    ):
        if kwargs is None:
            kwargs = {}
        if not callable(handler):
            raise TypeError(handler, "handler is not callable")
        self.options[label] = (name, handler, kwargs)
        if wait:
            self.wait_options.append(label)
        if auto_close:
            self.close_options.append(label)
        if hidden:
            self.hidden_options.append(label)

    def add_space(self):
        gap_id = uuid4()
        self.gap_ids.append(gap_id)
        self.options[gap_id] = ("", "", {})

    def add_message(self, message, fmt={}):
        message_id = uuid4()
        self.message_ids.append(message_id)
        self.options[message_id] = (message, fmt, {})

    # open the menu
    def run(self):
        self.is_open = True
        while self.is_open:
            self.refresh(self)
            func, wait, close = self.input()
            if func == Menu.CLOSE:
                func = self.close
            print()
            func()
            if close or self.auto_close:
                self.close()
            input("\nContinue... [Return]") if wait else None

    def close(self):
        self.is_open = False

    def print_title(self):
        print("#" * (len(self.title) + 4))
        print("# " + self.title + " #")
        print("#" * (len(self.title) + 4))
        print()

    def print_problems(self):
        problems = ProblemFinder()
        problems.find()
        if len(problems) > 0:
            max_len = UsefulTools.count_digits(len(problems))
            s = "s" if len(problems) > 1 else ""
            print(f"Problem{s} Found:")
            print()
            for i, problem in enumerate(problems):
                print(
                    f"{i + 1:{str(max_len)}d}) "
                    + str(problem).replace(  # index problem  # print problem
                        "\n", "\n" + " " * (max_len + 2)
                    )
                )  # fix indentation
                print()

    def add_final_options(self, space=True, back=True, exit=True):
        if space:
            self.add_space()
        if back:
            self.add_option("b", "Go Back", Menu.CLOSE)
        if exit:
            self.add_option("0", "Exit", sys.exit)

    def longest_label(self):
        lengths = [
            len(option) for option in self.get_options(include_hidden=False)
        ]
        return max(lengths)

    @classmethod
    def clear_screen(cls):
        os.system("cls" if os.name == "nt" else "clear")

    # clear the screen
    # show the options
    def show(self):
        if self.auto_clear:
            self.clear_screen()
        if self.problems_enabled:
            self.print_problems()
        if self.is_title_enabled:
            self.print_title()
        if self.is_message_enabled:
            print(self.message)
            print()
        label_width = self.longest_label()
        for label, option in self.options.items():
            if label not in self.gap_ids:
                if label in self.message_ids:
                    print(option[0].format(**option[1]))
                elif label not in self.hidden_options:
                    show_label = "[" + label + "] "
                    print(f"{show_label:<{label_width + 3}s}" + option[0])
            else:
                print()
        print()

    def func_wrapper(self, func):
        func()
        self.close()

    # show the menu
    # get the option index from the input
    # return the corresponding option handler
    def input(self):
        if len(self.options) == 0:
            return Menu.CLOSE
        self.show()

        with ListCompleter(self.get_options()):
            while True:
                try:
                    index = str(input(self.prompt + " ")).strip()
                    option = self.options[index]
                    handler = option[1]
                    if handler == Menu.CLOSE:
                        return Menu.CLOSE, False, False
                    kwargs = option[2]
                    return (
                        lambda: handler(**kwargs),
                        index in self.wait_options,
                        index in self.close_options,
                    )
                except (ValueError, IndexError):
                    return self.input(), False, False
                except KeyError:
                    print("Error: Invalid input")

    def CLOSE(self):
        pass

    def __enter__(self):
        return self

    def __exit__(self, exc_type, exc_val, exc_tb):
        if any([self.space, self.back, self.exit]):
            self.add_final_options(self.space, self.back, self.exit)
        self.run()
=======
import os
import sys
from typing import Callable, Dict, List, Tuple
from uuid import uuid4

from ichor.problem_finder import ProblemFinder
from ichor.tab_completer import ListCompleter


class Menu(object):
    """A constructor class that makes menus to be displayed in ICHOR's Command Line Interface (CLI), such as
    when `python ichor3.py` is ran.
    
    :param title: The title of the menu
    :param options: A list of options to be displayed. Default is None. Options are usually added using `add_option` method.
    :param message: A message to be displayed at the top of the menu
    :param prompt: A set of characters that appear where user input will be taken
    :param refresh: A callable (function) that can be optionally passed in. This allows for a menu to be constructed in a function which can then be passed into here.
        See `make_models_menu_refresh` for an example. Default value for this is a lambda function that returns None (does nothing).
        See `run` method below, where `self.refresh` is ran, which only does something if `refresh` is passed in when a `Menu` object is made.
    :param auto_clear: Whether to clear the screen before a menu is shown. Default True.
    :param enable_problems: Whether to display any problems that ICHOR has found with the current setup.
    :param auto_close: Whether or not to close ICHOR once a function is executed.
    :param space: Whether to add a blank line at the bottom of the menu. This is added when the Back and Exit options are present.
    :param back: Whether to add a back option in the current menu in order to go to previous menu.
    :param exit: Whether to add an exit option to exit ICHOR and return to the command line.
    """

    def __init__(
        self,
        title: str = None,
        options: List[Tuple[str, str, Callable, Dict]] = None,
        message: str = None,
        prompt: str = ">>",
        refresh: Callable = lambda *args: None,  # note that the default for the refresh is
        auto_clear: bool = True,
        enable_problems: bool = False,
        auto_close: bool = False,
        space: bool = False,
        back: bool = False,
        exit: bool = False,
    ):
        self.title = title
        self.options = None
        if options is None:
            options = []
        self.set_options(options)
        self.is_title_enabled = title is not None
        self.message = message
        self.is_message_enabled = message is not None
        self.refresh = None  # matt_todo: this line is not needed as you are setting the value of self.refresh to an empty lambda function anyway
        self.set_refresh(refresh)
        self.prompt = prompt
        self.is_open = None
        self.auto_clear = auto_clear
        self.auto_close = auto_close
        self.problems_enabled = enable_problems

        # keep track of things that are going to be displayed in a menu
        self.gap_ids = []
        self.message_ids = []
        self.wait_options = []
        self.close_options = []
        self.hidden_options = []

        self.space = space
        self.back = back
        self.exit = exit

    def set_options(self, options):
        """If a list of options to be displayed in the menu is passed when an instance of the class `Menu` is made, then this method is called.
        Usually, this method is not used. The `add_option` method is used instead once an instance has already been made.

        :param options: A list of tuples of options. Must have a label, name, and handler. See `add_option` method for details.
        """
        original = self.options  # this is None by default
        self.options = {}
        try:
            for option in options:  # this is the list of options that can be passed in
                if not isinstance(option, tuple):
                    raise TypeError(option, "option is not a tuple")
                if len(option) < 2:
                    raise ValueError(option, "option is missing a handler")
                kwargs = option[3] if len(option) == 3 else {}
                self.add_option(option[0], option[1], kwargs)
        except (TypeError, ValueError) as e:
            self.options = original
            raise e

    def set_title(self, title: str) -> None:
        """Set the title of current menu that is displayed."""
        self.title = title

    def set_title_enabled(self, is_enabled: bool) -> None:
        """Enable or disable the title of the current menu that is displayed."""
        self.is_title_enabled = is_enabled

    def set_message(self, message: str) -> None:
        """Display a message at the top of the menu (such as errors, etc.)"""
        self.message = message

    def set_message_enabled(self, is_enabled: bool) -> None:
        """Enable or disable the message at the top of the menu."""
        self.is_message_enabled = is_enabled

    def set_prompt(self, prompt: str) -> None:
        """Set the prompt characters that are displayed where user input is typed in."""
        self.prompt = prompt

    def set_refresh(self, refresh) -> None:
        if not callable(refresh):
            raise TypeError(refresh, "refresh is not callable")
        self.refresh = refresh

    def clear_options(self) -> None:
        """Clear the current set of options that were stored (and which the user could select from), so that a new set of options can be displayed
        if the user is in another menu."""
        self.options = None

        self.gap_ids = []
        self.message_ids = []
        self.wait_options = []
        self.close_options = []
        self.hidden_options = []

        self.set_options([])

    def get_options(self, include_hidden=True) -> List[str]:
        """Returns the labels that the user can type, in order to navigate the menu."""
        return [
            label
            for label, option in self.options.items()
            if label not in self.gap_ids
            and label not in self.message_ids
            and (label not in self.hidden_options or include_hidden)
        ]

    def add_option(
        self,
        label: str,
        name: str,
        handler: Callable,
        kwargs=None,
        wait: bool = False,
        auto_close: bool = False,
        hidden: bool = False,
    ) -> None:
        """
        Add menu option that the user can select. A menu options needs to have at least a label, name, and handler function.
        
        :param label: The letter/word that needs to be typed into the input prompt in order to go to the menu option
        :param name: The name of the option that can be selected by the user
        :param handler: A function which is going to perform the operation selected by the user, eg. submit_gjfs() will submit Gaussian gjf files.
        :param kwargs: Key word arguments to be passed to the `handler` function
        :param wait: Whether or not to wait for user input (press Enter) before the user can type in another input/navigate the menu.
        :param auto_close: Whether or not to close ICHOR once a function is executed.
        :param hidden: Whether or not to display this as an option in the menu or remain hidden (but can still be accessed to by the user)
        """
        if kwargs is None:
            kwargs = {}
        if not callable(handler):
            raise TypeError(handler, "handler is not callable")
        self.options[label] = (name, handler, kwargs)  # add the option to the list of options
        if wait:
            self.wait_options.append(label)
        if auto_close:
            self.close_options.append(label)
        if hidden:
            self.hidden_options.append(label)

    def add_space(self) -> None:
        """Used to add spacing (blank lines) between options and other items in the menu."""
        gap_id = uuid4()
        self.gap_ids.append(gap_id)
        self.options[gap_id] = ("", "", {})

    def add_message(self, message, fmt={}) -> None:
        """Adds a text message to be displayed at the top of the menu."""
        message_id = uuid4()
        self.message_ids.append(message_id)
        self.options[message_id] = (message, fmt, {})

    # open the menu
    def run(self) -> None:
        """Calls the associated `input` method that displays the menu and waits for user input. Once the user enters a
        valid option, the handler function (wrapped in a lambda function) is returned as the variable `func`, along with
        boolean values for `wait` and `close`. Then, the lambda function is executed by `func()` causing the respective
        handler function inside to be executed with its arguments."""
        self.is_open = True
        while self.is_open:
            # most of the time, this will call an empty lambda function that returns None, since this is the default value
            # if another callable function is given when the menu object is being made, then use that as the refresh
            self.refresh(self)
            func, wait, close = self.input()
            if func == Menu.CLOSE:  # if self.input() returns Menu.CLOSE, then set func to self.close
                func = self.close
            print()
            func()
            if close or self.auto_close:
                self.close()
            input("\nContinue... [Return]") if wait else None

    def close(self) -> None:
        """Closes the menu."""
        self.is_open = False

    def print_title(self) -> None:
        """Print the title to the screen."""
        print("#" * (len(self.title) + 4))
        print("# " + self.title + " #")
        print("#" * (len(self.title) + 4))
        print()

    def print_problems(self) -> None:
        # matt_todo: remove UsefulTools from here as it is not even imported. This method does not work right now?
        """Print problems found (such as with config files, etc.) at the top of the menu."""
        problems = ProblemFinder()
        problems.find()
        if len(problems) > 0:
            max_len = UsefulTools.count_digits(len(problems))
            s = "s" if len(problems) > 1 else ""
            print(f"Problem{s} Found:")
            print()
            for i, problem in enumerate(problems):
                print(
                    f"{i + 1:{str(max_len)}d}) "
                    + str(problem).replace(  # index problem  # print problem
                        "\n", "\n" + " " * (max_len + 2)
                    )
                )  # fix indentation
                print()

    def add_final_options(self, space=True, back=True, exit=True) -> None:
        """Add options to navigate to other ICHOR menus."""
        if space:
            self.add_space()
        if back:
            self.add_option("b", "Go Back", Menu.CLOSE)
        if exit:
            self.add_option("0", "Exit", sys.exit)

    #TODO: rename method to better describe what it does
    def longest_label(self) -> int:
        """Returns the length of the longest option. This is used to print out the options nicely."""
        lengths = [
            len(option) for option in self.get_options(include_hidden=False)
        ]
        return max(lengths)

    @classmethod
    def clear_screen(cls):
        """ Clear the currently displayed lines in the terminal"""
        os.system("cls" if os.name == "nt" else "clear")

    def show(self):
        """Clears the screen and shows an ICHOR menu with options that the user can select from."""
        if self.auto_clear:
            self.clear_screen()
        if self.problems_enabled:
            self.print_problems()
        if self.is_title_enabled:
            self.print_title()
        if self.is_message_enabled:
            print(self.message)
            print()
        label_width = self.longest_label()
        for label, option in self.options.items():
            if label not in self.gap_ids:
                if label in self.message_ids:
                    print(option[0].format(**option[1]))
                elif label not in self.hidden_options:
                    show_label = "[" + label + "] "
                    print(f"{show_label:<{label_width + 3}s}" + option[0])
            else:
                print()
        print()

    # matt_todo: this method is not used anywhere in ICHOR, so do not think it is needed.
    def func_wrapper(self, func):
        func()
        self.close()

    # show the menu
    # get the option index from the input
    # return the corresponding option handler
    def input(self) -> Tuple[Callable, bool, bool]:
        """Shows the menu and waits for user input into the prompt. Once a user input is detected, it returns the
        handler function (with its respective key word arguments), as well as boolean values whether depending on
        whether or not there are wait or close options associated with the handler function.

        .. note::
            A lambda function (unnamed function) which has NOT been executed is returned by this method. This lambda function
            contains the handler function. See the `run` method, where the lambda function is actually executed and thus the
            inner handler function is executed then, not here.
        """
        # if no options then close the menu
        if len(self.options) == 0:
            return Menu.CLOSE

        # show the menu
        self.show()

        # allow for user input to select options
        with ListCompleter(self.get_options()): # get the labels to be autocompleted
            while True:
                try:
                    index = str(input(self.prompt + " ")).strip() # get the index of the option
                    option = self.options[index] # get the values from the self.options dictionary
                    handler = option[1] # the first value in the returned list is the function which handles the operation
                    if handler == Menu.CLOSE:
                        return Menu.CLOSE, False, False
                    kwargs = option[2] # the second option is any key word arguments to be passed to the handler function
                    return (
                        lambda: handler(**kwargs),
                        index in self.wait_options,  # returns True or False
                        index in self.close_options,  # returns True or False
                    )
                except (ValueError, IndexError):
                    # matt_todo: Here self.input() is executed, but shouldn't the return value be self.input, False, False
                    # so then going to the .run method func is self.input which is later executed?
                    return self.input(), False, False 
                except KeyError:
                    print("Error: Invalid input")

    def CLOSE(self):
        """Used to determine if the current menu should be closed. See Menu.CLOSE in `run` method."""
        pass

    def __enter__(self):
        """
        To be used when a Menu is constructed as a context manager. Returns the instance of a menu.
        For example, in main_menu.py; `with Menu(f"{path} Menu", space=True, back=True, exit=True) as menu:`
        is used where `with Menu(f"{path} Menu", space=True, back=True, exit=True)` is going to make a new
        instance of class `Menu` which is going to be stored in the variable `menu`. Then, this `menu`
        object can be manipulated (i.e. can have options added to it) inside the `with` block. Using a context
        manager for the menu saves some lines of code when constructing new menus.
        """
        return self

    def __exit__(self, exc_type, exc_val, exc_tb):
        """Once the `menu`'s `with` context manager block ends, this `__exit__ method is automatically called. It adds
        options to navigate to other menus as well as to exit ICHOR. Finally, the menu's `run` method is called, which
        prints out the menu to the terminal with the options that the user can select from."""
        if any([self.space, self.back, self.exit]):
            self.add_final_options(self.space, self.back, self.exit)
        self.run()
>>>>>>> 40a9e1b4
<|MERGE_RESOLUTION|>--- conflicted
+++ resolved
@@ -1,265 +1,3 @@
-<<<<<<< HEAD
-import os
-import sys
-from typing import Callable, List
-from uuid import uuid4
-
-from ichor.problem_finder import ProblemFinder
-from ichor.tab_completer import ListCompleter
-
-
-class Menu(object):
-    def __init__(
-        self,
-        title: str = None,
-        options: List = None,
-        message: str = None,
-        prompt: str = ">>",
-        refresh: Callable = lambda *args: None,
-        auto_clear: bool = True,
-        enable_problems: bool = False,
-        auto_close: bool = False,
-        space=False,
-        back=False,
-        exit=False,
-    ):
-        self.title = title
-        self.options = None
-        if options is None:
-            options = []
-        self.set_options(options)
-        self.is_title_enabled = title is not None
-        self.message = message
-        self.is_message_enabled = message is not None
-        self.refresh = None
-        self.set_refresh(refresh)
-        self.prompt = prompt
-        self.is_open = None
-        self.auto_clear = auto_clear
-        self.auto_close = auto_close
-        self.problems_enabled = enable_problems
-
-        self.gap_ids = []
-        self.message_ids = []
-        self.wait_options = []
-        self.close_options = []
-        self.hidden_options = []
-
-        self.space = space
-        self.back = back
-        self.exit = exit
-
-    def set_options(self, options):
-        original = self.options
-        self.options = {}
-        try:
-            for option in options:
-                if not isinstance(option, tuple):
-                    raise TypeError(option, "option is not a tuple")
-                if len(option) < 2:
-                    raise ValueError(option, "option is missing a handler")
-                kwargs = option[3] if len(option) == 3 else {}
-                self.add_option(option[0], option[1], kwargs)
-        except (TypeError, ValueError) as e:
-            self.options = original
-            raise e
-
-    def set_title(self, title):
-        self.title = title
-
-    def set_title_enabled(self, is_enabled):
-        self.is_title_enabled = is_enabled
-
-    def set_message(self, message):
-        self.message = message
-
-    def set_message_enabled(self, is_enabled):
-        self.is_message_enabled = is_enabled
-
-    def set_prompt(self, prompt):
-        self.prompt = prompt
-
-    def set_refresh(self, refresh):
-        if not callable(refresh):
-            raise TypeError(refresh, "refresh is not callable")
-        self.refresh = refresh
-
-    def clear_options(self):
-        self.options = None
-
-        self.gap_ids = []
-        self.message_ids = []
-        self.wait_options = []
-        self.close_options = []
-        self.hidden_options = []
-
-        self.set_options([])
-
-    def get_options(self, include_hidden=True):
-        return [
-            label
-            for label, option in self.options.items()
-            if label not in self.gap_ids
-            and label not in self.message_ids
-            and (label not in self.hidden_options or include_hidden)
-        ]
-
-    def add_option(
-        self,
-        label,
-        name,
-        handler,
-        kwargs=None,
-        wait=False,
-        auto_close=False,
-        hidden=False,
-    ):
-        if kwargs is None:
-            kwargs = {}
-        if not callable(handler):
-            raise TypeError(handler, "handler is not callable")
-        self.options[label] = (name, handler, kwargs)
-        if wait:
-            self.wait_options.append(label)
-        if auto_close:
-            self.close_options.append(label)
-        if hidden:
-            self.hidden_options.append(label)
-
-    def add_space(self):
-        gap_id = uuid4()
-        self.gap_ids.append(gap_id)
-        self.options[gap_id] = ("", "", {})
-
-    def add_message(self, message, fmt={}):
-        message_id = uuid4()
-        self.message_ids.append(message_id)
-        self.options[message_id] = (message, fmt, {})
-
-    # open the menu
-    def run(self):
-        self.is_open = True
-        while self.is_open:
-            self.refresh(self)
-            func, wait, close = self.input()
-            if func == Menu.CLOSE:
-                func = self.close
-            print()
-            func()
-            if close or self.auto_close:
-                self.close()
-            input("\nContinue... [Return]") if wait else None
-
-    def close(self):
-        self.is_open = False
-
-    def print_title(self):
-        print("#" * (len(self.title) + 4))
-        print("# " + self.title + " #")
-        print("#" * (len(self.title) + 4))
-        print()
-
-    def print_problems(self):
-        problems = ProblemFinder()
-        problems.find()
-        if len(problems) > 0:
-            max_len = UsefulTools.count_digits(len(problems))
-            s = "s" if len(problems) > 1 else ""
-            print(f"Problem{s} Found:")
-            print()
-            for i, problem in enumerate(problems):
-                print(
-                    f"{i + 1:{str(max_len)}d}) "
-                    + str(problem).replace(  # index problem  # print problem
-                        "\n", "\n" + " " * (max_len + 2)
-                    )
-                )  # fix indentation
-                print()
-
-    def add_final_options(self, space=True, back=True, exit=True):
-        if space:
-            self.add_space()
-        if back:
-            self.add_option("b", "Go Back", Menu.CLOSE)
-        if exit:
-            self.add_option("0", "Exit", sys.exit)
-
-    def longest_label(self):
-        lengths = [
-            len(option) for option in self.get_options(include_hidden=False)
-        ]
-        return max(lengths)
-
-    @classmethod
-    def clear_screen(cls):
-        os.system("cls" if os.name == "nt" else "clear")
-
-    # clear the screen
-    # show the options
-    def show(self):
-        if self.auto_clear:
-            self.clear_screen()
-        if self.problems_enabled:
-            self.print_problems()
-        if self.is_title_enabled:
-            self.print_title()
-        if self.is_message_enabled:
-            print(self.message)
-            print()
-        label_width = self.longest_label()
-        for label, option in self.options.items():
-            if label not in self.gap_ids:
-                if label in self.message_ids:
-                    print(option[0].format(**option[1]))
-                elif label not in self.hidden_options:
-                    show_label = "[" + label + "] "
-                    print(f"{show_label:<{label_width + 3}s}" + option[0])
-            else:
-                print()
-        print()
-
-    def func_wrapper(self, func):
-        func()
-        self.close()
-
-    # show the menu
-    # get the option index from the input
-    # return the corresponding option handler
-    def input(self):
-        if len(self.options) == 0:
-            return Menu.CLOSE
-        self.show()
-
-        with ListCompleter(self.get_options()):
-            while True:
-                try:
-                    index = str(input(self.prompt + " ")).strip()
-                    option = self.options[index]
-                    handler = option[1]
-                    if handler == Menu.CLOSE:
-                        return Menu.CLOSE, False, False
-                    kwargs = option[2]
-                    return (
-                        lambda: handler(**kwargs),
-                        index in self.wait_options,
-                        index in self.close_options,
-                    )
-                except (ValueError, IndexError):
-                    return self.input(), False, False
-                except KeyError:
-                    print("Error: Invalid input")
-
-    def CLOSE(self):
-        pass
-
-    def __enter__(self):
-        return self
-
-    def __exit__(self, exc_type, exc_val, exc_tb):
-        if any([self.space, self.back, self.exit]):
-            self.add_final_options(self.space, self.back, self.exit)
-        self.run()
-=======
 import os
 import sys
 from typing import Callable, Dict, List, Tuple
@@ -605,5 +343,4 @@
         prints out the menu to the terminal with the options that the user can select from."""
         if any([self.space, self.back, self.exit]):
             self.add_final_options(self.space, self.back, self.exit)
-        self.run()
->>>>>>> 40a9e1b4
+        self.run()